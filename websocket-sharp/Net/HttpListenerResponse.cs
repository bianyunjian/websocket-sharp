--- conflicted
+++ resolved
@@ -45,898 +45,6 @@
 
 namespace WebSocketSharp.Net
 {
-<<<<<<< HEAD
-	using System.Linq;
-
-	/// <summary>
-	/// Provides the access to a response to a request received by the <see cref="HttpListener"/>.
-	/// </summary>
-	/// <remarks>
-	/// The HttpListenerResponse class cannot be inherited.
-	/// </remarks>
-	internal sealed class HttpListenerResponse : IDisposable
-	{
-		private readonly HttpListenerContext _context;
-		private bool _chunked;
-		private Encoding _contentEncoding;
-		private long _contentLength;
-		private bool _contentLengthWasSet;
-		private string _contentType;
-		private CookieCollection _cookies;
-		private bool _disposed;
-		private bool _forceCloseChunked;
-		private WebHeaderCollection _headers;
-		private bool _headersWereSent;
-		private bool _keepAlive;
-		private string _location;
-		private ResponseStream _outputStream;
-		private int _statusCode;
-		private string _statusDescription;
-		private Version _version;
-
-		internal HttpListenerResponse(HttpListenerContext context)
-		{
-			_context = context;
-			_headers = new WebHeaderCollection();
-			_keepAlive = true;
-			_statusCode = 200;
-			_statusDescription = "OK";
-			_version = HttpVersion.Version11;
-		}
-
-		internal bool ConnectionClose
-		{
-			get
-			{
-				return _headers["Connection"] == "close";
-			}
-		}
-
-		internal bool ForceCloseChunked
-		{
-			get
-			{
-				return _forceCloseChunked;
-			}
-		}
-
-		internal bool HeadersSent
-		{
-			get
-			{
-				return _headersWereSent;
-			}
-		}
-
-		/// <summary>
-		/// Gets or sets the encoding for the entity body data included in the response.
-		/// </summary>
-		/// <value>
-		/// A <see cref="Encoding"/> that represents the encoding for the entity body data,
-		/// or <see langword="null"/> if no encoding is specified.
-		/// </value>
-		/// <exception cref="InvalidOperationException">
-		/// The response has already been sent.
-		/// </exception>
-		/// <exception cref="ObjectDisposedException">
-		/// This object is closed.
-		/// </exception>
-		public Encoding ContentEncoding
-		{
-			get
-			{
-				return _contentEncoding;
-			}
-
-			set
-			{
-				this.CheckDisposedOrHeadersSent();
-				_contentEncoding = value;
-			}
-		}
-
-		/// <summary>
-		/// Gets or sets the size of the entity body data included in the response.
-		/// </summary>
-		/// <value>
-		/// A <see cref="long"/> that represents the value of the Content-Length entity-header.
-		/// The value is a number of bytes in the entity body data.
-		/// </value>
-		/// <exception cref="ArgumentOutOfRangeException">
-		/// The value specified for a set operation is less than zero.
-		/// </exception>
-		/// <exception cref="InvalidOperationException">
-		/// The response has already been sent.
-		/// </exception>
-		/// <exception cref="ObjectDisposedException">
-		/// This object is closed.
-		/// </exception>
-		public long ContentLength64
-		{
-			get
-			{
-				return _contentLength;
-			}
-
-			set
-			{
-				this.CheckDisposedOrHeadersSent();
-				if (value < 0)
-					throw new ArgumentOutOfRangeException("Less than zero.", "value");
-
-				_contentLengthWasSet = true;
-				_contentLength = value;
-			}
-		}
-
-		/// <summary>
-		/// Gets or sets the media type of the entity body included in the response.
-		/// </summary>
-		/// <value>
-		/// A <see cref="string"/> that represents the value of the Content-Type entity-header.
-		/// </value>
-		/// <exception cref="ArgumentException">
-		/// The value specified for a set operation is empty.
-		/// </exception>
-		/// <exception cref="ArgumentNullException">
-		/// The value specified for a set operation is <see langword="null"/>.
-		/// </exception>
-		/// <exception cref="InvalidOperationException">
-		/// The response has already been sent.
-		/// </exception>
-		/// <exception cref="ObjectDisposedException">
-		/// This object is closed.
-		/// </exception>
-		public string ContentType
-		{
-			get
-			{
-				return _contentType;
-			}
-
-			set
-			{
-				this.CheckDisposedOrHeadersSent();
-				if (value == null)
-				{
-					throw new ArgumentNullException("value");
-				}
-
-				if (value.Length == 0)
-				{
-					throw new ArgumentException("An empty string.", "value");
-				}
-
-				_contentType = value;
-			}
-		}
-
-		/// <summary>
-		/// Gets or sets the cookies sent with the response.
-		/// </summary>
-		/// <value>
-		/// A <see cref="CookieCollection"/> that contains the cookies sent with the response.
-		/// </value>
-		/// <exception cref="InvalidOperationException">
-		/// The response has already been sent.
-		/// </exception>
-		/// <exception cref="ObjectDisposedException">
-		/// This object is closed.
-		/// </exception>
-		public CookieCollection Cookies
-		{
-			get
-			{
-				return _cookies ?? (_cookies = new CookieCollection());
-			}
-
-			set
-			{
-				this.CheckDisposedOrHeadersSent();
-				_cookies = value;
-			}
-		}
-
-		/// <summary>
-		/// Gets or sets the HTTP headers sent to the client.
-		/// </summary>
-		/// <value>
-		/// A <see cref="WebHeaderCollection"/> that contains the headers sent to the client.
-		/// </value>
-		/// <exception cref="ArgumentNullException">
-		/// The value specified for a set operation is <see langword="null"/>.
-		/// </exception>
-		/// <exception cref="InvalidOperationException">
-		/// The response has already been sent.
-		/// </exception>
-		/// <exception cref="ObjectDisposedException">
-		/// This object is closed.
-		/// </exception>
-		public WebHeaderCollection Headers
-		{
-			get
-			{
-				return _headers;
-			}
-
-			set
-			{
-				/*
-				 * "If you attempt to set a Content-Length, Keep-Alive, Transfer-Encoding,
-				 * or WWW-Authenticate header using the Headers property, an exception
-				 * will be thrown. Use the ContentLength64 or KeepAlive properties to set
-				 * these headers. You cannot set the Transfer-Encoding or WWW-Authenticate
-				 * headers manually."
-				 */
-
-				// TODO: Check if this is marked readonly after headers are sent.
-
-				this.CheckDisposedOrHeadersSent();
-				if (value == null)
-					throw new ArgumentNullException("value");
-
-				_headers = value;
-			}
-		}
-
-		/// <summary>
-		/// Gets or sets a value indicating whether the server requests a persistent connection.
-		/// </summary>
-		/// <value>
-		/// <c>true</c> if the server requests a persistent connection; otherwise, <c>false</c>.
-		/// The default value is <c>true</c>.
-		/// </value>
-		/// <exception cref="InvalidOperationException">
-		/// The response has already been sent.
-		/// </exception>
-		/// <exception cref="ObjectDisposedException">
-		/// This object is closed.
-		/// </exception>
-		public bool KeepAlive
-		{
-			get
-			{
-				return _keepAlive;
-			}
-
-			set
-			{
-				this.CheckDisposedOrHeadersSent();
-				_keepAlive = value;
-			}
-		}
-
-		/// <summary>
-		/// Gets a <see cref="Stream"/> to use to write the entity body data.
-		/// </summary>
-		/// <value>
-		/// A <see cref="Stream"/> to use to write the entity body data.
-		/// </value>
-		/// <exception cref="ObjectDisposedException">
-		/// This object is closed.
-		/// </exception>
-		public Stream OutputStream
-		{
-			get
-			{
-				this.CheckDisposed();
-				return _outputStream ?? (_outputStream = _context.Connection.GetResponseStream());
-			}
-		}
-
-		/// <summary>
-		/// Gets or sets the HTTP version used in the response.
-		/// </summary>
-		/// <value>
-		/// A <see cref="Version"/> that represents the version used in the response.
-		/// </value>
-		/// <exception cref="ArgumentException">
-		/// The value specified for a set operation doesn't have its <c>Major</c> property set to 1 or
-		/// doesn't have its <c>Minor</c> property set to either 0 or 1.
-		/// </exception>
-		/// <exception cref="ArgumentNullException">
-		/// The value specified for a set operation is <see langword="null"/>.
-		/// </exception>
-		/// <exception cref="InvalidOperationException">
-		/// The response has already been sent.
-		/// </exception>
-		/// <exception cref="ObjectDisposedException">
-		/// This object is closed.
-		/// </exception>
-		public Version ProtocolVersion
-		{
-			get
-			{
-				return _version;
-			}
-
-			set
-			{
-				this.CheckDisposedOrHeadersSent();
-				if (value == null)
-					throw new ArgumentNullException("value");
-
-				if (value.Major != 1 || (value.Minor != 0 && value.Minor != 1))
-					throw new ArgumentException("Not 1.0 or 1.1.", "value");
-
-				_version = value;
-			}
-		}
-
-		/// <summary>
-		/// Gets or sets the URL to which the client is redirected to locate a requested resource.
-		/// </summary>
-		/// <value>
-		/// A <see cref="string"/> that represents the value of the Location response-header.
-		/// </value>
-		/// <exception cref="ArgumentException">
-		/// The value specified for a set operation is empty.
-		/// </exception>
-		/// <exception cref="InvalidOperationException">
-		/// The response has already been sent.
-		/// </exception>
-		/// <exception cref="ObjectDisposedException">
-		/// This object is closed.
-		/// </exception>
-		public string RedirectLocation
-		{
-			get
-			{
-				return _location;
-			}
-
-			set
-			{
-				this.CheckDisposedOrHeadersSent();
-				if (value.Length == 0)
-					throw new ArgumentException("An empty string.", "value");
-
-				_location = value;
-			}
-		}
-
-		/// <summary>
-		/// Gets or sets a value indicating whether the response uses the chunked transfer encoding.
-		/// </summary>
-		/// <value>
-		/// <c>true</c> if the response uses the chunked transfer encoding; otherwise, <c>false</c>.
-		/// </value>
-		/// <exception cref="InvalidOperationException">
-		/// The response has already been sent.
-		/// </exception>
-		/// <exception cref="ObjectDisposedException">
-		/// This object is closed.
-		/// </exception>
-		public bool SendChunked
-		{
-			get
-			{
-				return _chunked;
-			}
-
-			set
-			{
-				this.CheckDisposedOrHeadersSent();
-				_chunked = value;
-			}
-		}
-
-		/// <summary>
-		/// Gets or sets the HTTP status code returned to the client.
-		/// </summary>
-		/// <value>
-		/// An <see cref="int"/> that represents the status code for the response to the request.
-		/// The default value is <see cref="HttpStatusCode.OK"/>.
-		/// </value>
-		/// <exception cref="InvalidOperationException">
-		/// The response has already been sent.
-		/// </exception>
-		/// <exception cref="System.Net.ProtocolViolationException">
-		/// The value specified for a set operation is invalid. Valid values are between 100 and 999.
-		/// </exception>
-		/// <exception cref="ObjectDisposedException">
-		/// This object is closed.
-		/// </exception>
-		public int StatusCode
-		{
-			get
-			{
-				return _statusCode;
-			}
-
-			set
-			{
-				this.CheckDisposedOrHeadersSent();
-				if (value < 100 || value > 999)
-					throw new System.Net.ProtocolViolationException(
-					  "StatusCode isn't between 100 and 999.");
-
-				_statusCode = value;
-				_statusDescription = value.GetStatusDescription();
-			}
-		}
-
-		/// <summary>
-		/// Gets or sets the description of the HTTP status code returned to the client.
-		/// </summary>
-		/// <value>
-		/// A <see cref="string"/> that represents the description of the status code.
-		/// </value>
-		/// <exception cref="InvalidOperationException">
-		/// The response has already been sent.
-		/// </exception>
-		/// <exception cref="ObjectDisposedException">
-		/// This object is closed.
-		/// </exception>
-		public string StatusDescription
-		{
-			get
-			{
-				return _statusDescription;
-			}
-
-			set
-			{
-				this.CheckDisposedOrHeadersSent();
-				_statusDescription = value != null && value.Length > 0
-									 ? value
-									 : _statusCode.GetStatusDescription();
-			}
-		}
-
-		private bool CanAddOrUpdate(Cookie cookie)
-		{
-			if (_cookies == null || _cookies.Count == 0)
-			{
-				return true;
-			}
-
-			var found = this.FindCookie(cookie).ToList();
-			if (found.Count == 0)
-			{
-				return true;
-			}
-
-			var ver = cookie.Version;
-			return found.Any(c => c.Version == ver);
-		}
-
-		private void CheckDisposed()
-		{
-			if (_disposed)
-			{
-				throw new ObjectDisposedException(GetType().ToString());
-			}
-		}
-
-		private void CheckDisposedOrHeadersSent()
-		{
-			if (_disposed)
-			{
-				throw new ObjectDisposedException(GetType().ToString());
-			}
-
-			if (_headersWereSent)
-				throw new InvalidOperationException("Cannot be changed after headers are sent.");
-		}
-
-		private void close(bool force)
-		{
-			_disposed = true;
-			_context.Connection.Close(force);
-		}
-
-		private IEnumerable<Cookie> FindCookie(Cookie cookie)
-		{
-			var name = cookie.Name;
-			var domain = cookie.Domain;
-			var path = cookie.Path;
-			if (_cookies != null)
-			{
-				foreach (var c in from Cookie c in _cookies
-								  where
-									  c.Name.Equals(name, StringComparison.OrdinalIgnoreCase)
-									  && c.Domain.Equals(domain, StringComparison.OrdinalIgnoreCase)
-									  && c.Path.Equals(path, StringComparison.Ordinal)
-								  select c)
-				{
-					yield return c;
-				}
-			}
-		}
-
-		internal void SendHeaders(MemoryStream stream, bool closing)
-		{
-			if (_contentType != null)
-			{
-				var contentType = _contentEncoding != null &&
-								  _contentType.IndexOf("charset=", StringComparison.Ordinal) == -1
-								  ? string.Format(
-									  "{0}; charset={1}", _contentType, _contentEncoding.WebName)
-								  : _contentType;
-
-				_headers.SetInternally("Content-Type", contentType, true);
-			}
-
-			if (_headers["Server"] == null)
-				_headers.SetInternally("Server", "websocket-sharp/1.0", true);
-
-			var provider = CultureInfo.InvariantCulture;
-			if (_headers["Date"] == null)
-				_headers.SetInternally("Date", DateTime.UtcNow.ToString("r", provider), true);
-
-			if (!_chunked)
-			{
-				if (!_contentLengthWasSet && closing)
-				{
-					_contentLengthWasSet = true;
-					_contentLength = 0;
-				}
-
-				if (_contentLengthWasSet)
-					_headers.SetInternally("Content-Length", _contentLength.ToString(provider), true);
-			}
-
-			var reqVer = _context.Request.ProtocolVersion;
-			if (!_contentLengthWasSet && !_chunked && reqVer > HttpVersion.Version10)
-				_chunked = true;
-
-			/*
-			 * Apache forces closing the connection for these status codes:
-			 * - HttpStatusCode.BadRequest            400
-			 * - HttpStatusCode.RequestTimeout        408
-			 * - HttpStatusCode.LengthRequired        411
-			 * - HttpStatusCode.RequestEntityTooLarge 413
-			 * - HttpStatusCode.RequestUriTooLong     414
-			 * - HttpStatusCode.InternalServerError   500
-			 * - HttpStatusCode.ServiceUnavailable    503
-			 */
-			var connClose = _statusCode == 400 ||
-							_statusCode == 408 ||
-							_statusCode == 411 ||
-							_statusCode == 413 ||
-							_statusCode == 414 ||
-							_statusCode == 500 ||
-							_statusCode == 503;
-
-			if (!connClose)
-				connClose = !_context.Request.KeepAlive;
-
-			// They sent both KeepAlive: true and Connection: close!?
-			if (!_keepAlive || connClose)
-			{
-				_headers.SetInternally("Connection", "close", true);
-				connClose = true;
-			}
-
-			if (_chunked)
-				_headers.SetInternally("Transfer-Encoding", "chunked", true);
-
-			var reuses = _context.Connection.Reuses;
-			if (reuses >= 100)
-			{
-				_forceCloseChunked = true;
-				if (!connClose)
-				{
-					_headers.SetInternally("Connection", "close", true);
-					connClose = true;
-				}
-			}
-
-			if (!connClose)
-			{
-				_headers.SetInternally(
-				  "Keep-Alive", string.Format("timeout=15,max={0}", 100 - reuses), true);
-
-				if (reqVer < HttpVersion.Version11)
-					_headers.SetInternally("Connection", "keep-alive", true);
-			}
-
-			if (_location != null)
-				_headers.SetInternally("Location", _location, true);
-
-			if (_cookies != null)
-				foreach (Cookie cookie in _cookies)
-					_headers.SetInternally("Set-Cookie", cookie.ToResponseString(), true);
-
-			var enc = _contentEncoding ?? Encoding.Default;
-			var writer = new StreamWriter(stream, enc, 256);
-			writer.Write("HTTP/{0} {1} {2}\r\n", _version, _statusCode, _statusDescription);
-			writer.Write(_headers.ToStringMultiValue(true));
-			writer.Flush();
-
-			// Assumes that the stream was at position 0.
-			stream.Position = enc.CodePage == 65001 ? 3 : enc.GetPreamble().Length;
-
-			if (_outputStream == null)
-				_outputStream = _context.Connection.GetResponseStream();
-
-			_headersWereSent = true;
-		}
-
-		/// <summary>
-		/// Closes the connection to the client without returning a response.
-		/// </summary>
-		public void Abort()
-		{
-			if (_disposed)
-			{
-				return;
-			}
-
-			close(true);
-		}
-
-		/// <summary>
-		/// Adds an HTTP header with the specified <paramref name="name"/> and <paramref name="value"/>
-		/// to the headers for the response.
-		/// </summary>
-		/// <param name="name">
-		/// A <see cref="string"/> that represents the name of the header to add.
-		/// </param>
-		/// <param name="value">
-		/// A <see cref="string"/> that represents the value of the header to add.
-		/// </param>
-		/// <exception cref="ArgumentException">
-		///   <para>
-		///   <paramref name="name"/> or <paramref name="value"/> contains invalid characters.
-		///   </para>
-		///   <para>
-		///   -or-
-		///   </para>
-		///   <para>
-		///   <paramref name="name"/> is a restricted header name.
-		///   </para>
-		/// </exception>
-		/// <exception cref="ArgumentNullException">
-		/// <paramref name="name"/> is <see langword="null"/> or empty.
-		/// </exception>
-		/// <exception cref="ArgumentOutOfRangeException">
-		/// The length of <paramref name="value"/> is greater than 65,535 characters.
-		/// </exception>
-		/// <exception cref="InvalidOperationException">
-		///   <para>
-		///   The response has already been sent.
-		///   </para>
-		///   <para>
-		///   -or-
-		///   </para>
-		///   <para>
-		///   The header cannot be allowed to add to the current headers.
-		///   </para>
-		/// </exception>
-		/// <exception cref="ObjectDisposedException">
-		/// This object is closed.
-		/// </exception>
-		public void AddHeader(string name, string value)
-		{
-			this.CheckDisposedOrHeadersSent();
-			_headers.Set(name, value);
-		}
-
-		/// <summary>
-		/// Appends the specified <paramref name="cookie"/> to the cookies sent with the response.
-		/// </summary>
-		/// <param name="cookie">
-		/// A <see cref="Cookie"/> to append.
-		/// </param>
-		/// <exception cref="ArgumentNullException">
-		/// <paramref name="cookie"/> is <see langword="null"/>.
-		/// </exception>
-		/// <exception cref="InvalidOperationException">
-		/// The response has already been sent.
-		/// </exception>
-		/// <exception cref="ObjectDisposedException">
-		/// This object is closed.
-		/// </exception>
-		public void AppendCookie(Cookie cookie)
-		{
-			this.CheckDisposedOrHeadersSent();
-			Cookies.Add(cookie);
-		}
-
-		/// <summary>
-		/// Appends a <paramref name="value"/> to the specified HTTP header sent with the response.
-		/// </summary>
-		/// <param name="name">
-		/// A <see cref="string"/> that represents the name of the header to append
-		/// <paramref name="value"/> to.
-		/// </param>
-		/// <param name="value">
-		/// A <see cref="string"/> that represents the value to append to the header.
-		/// </param>
-		/// <exception cref="ArgumentException">
-		///   <para>
-		///   <paramref name="name"/> or <paramref name="value"/> contains invalid characters.
-		///   </para>
-		///   <para>
-		///   -or-
-		///   </para>
-		///   <para>
-		///   <paramref name="name"/> is a restricted header name.
-		///   </para>
-		/// </exception>
-		/// <exception cref="ArgumentNullException">
-		/// <paramref name="name"/> is <see langword="null"/> or empty.
-		/// </exception>
-		/// <exception cref="ArgumentOutOfRangeException">
-		/// The length of <paramref name="value"/> is greater than 65,535 characters.
-		/// </exception>
-		/// <exception cref="InvalidOperationException">
-		///   <para>
-		///   The response has already been sent.
-		///   </para>
-		///   <para>
-		///   -or-
-		///   </para>
-		///   <para>
-		///   The current headers cannot allow the header to append a value.
-		///   </para>
-		/// </exception>
-		/// <exception cref="ObjectDisposedException">
-		/// This object is closed.
-		/// </exception>
-		public void AppendHeader(string name, string value)
-		{
-			this.CheckDisposedOrHeadersSent();
-			_headers.Add(name, value);
-		}
-
-		/// <summary>
-		/// Returns the response to the client and releases the resources used by
-		/// this <see cref="HttpListenerResponse"/> instance.
-		/// </summary>
-		public void Close()
-		{
-			if (_disposed)
-			{
-				return;
-			}
-
-			close(false);
-		}
-
-		/// <summary>
-		/// Returns the response with the specified array of <see cref="byte"/> to the client and
-		/// releases the resources used by this <see cref="HttpListenerResponse"/> instance.
-		/// </summary>
-		/// <param name="responseEntity">
-		/// An array of <see cref="byte"/> that contains the response entity body data.
-		/// </param>
-		/// <param name="willBlock">
-		/// <c>true</c> if this method blocks execution while flushing the stream to the client;
-		/// otherwise, <c>false</c>.
-		/// </param>
-		/// <exception cref="ArgumentNullException">
-		/// <paramref name="responseEntity"/> is <see langword="null"/>.
-		/// </exception>
-		/// <exception cref="InvalidOperationException">
-		/// The response has already been sent.
-		/// </exception>
-		/// <exception cref="ObjectDisposedException">
-		/// This object is closed.
-		/// </exception>
-		public void Close(byte[] responseEntity, bool willBlock)
-		{
-			if (responseEntity == null)
-				throw new ArgumentNullException("responseEntity");
-
-			var len = responseEntity.Length;
-			ContentLength64 = len;
-
-			var output = OutputStream;
-			if (willBlock)
-			{
-				output.Write(responseEntity, 0, len);
-				close(false);
-
-				return;
-			}
-
-			output.BeginWrite(
-			  responseEntity,
-			  0,
-			  len,
-			  ar =>
-			  {
-				  output.EndWrite(ar);
-				  close(false);
-			  },
-			  null);
-		}
-
-		/// <summary>
-		/// Copies properties from the specified <see cref="HttpListenerResponse"/> to this response.
-		/// </summary>
-		/// <param name="templateResponse">
-		/// A <see cref="HttpListenerResponse"/> to copy.
-		/// </param>
-		/// <exception cref="InvalidOperationException">
-		/// The response has already been sent.
-		/// </exception>
-		/// <exception cref="ObjectDisposedException">
-		/// This object is closed.
-		/// </exception>
-		public void CopyFrom(HttpListenerResponse templateResponse)
-		{
-			this.CheckDisposedOrHeadersSent();
-
-			_headers.Clear();
-			_headers.Add(templateResponse._headers);
-			_contentLength = templateResponse._contentLength;
-			_statusCode = templateResponse._statusCode;
-			_statusDescription = templateResponse._statusDescription;
-			_keepAlive = templateResponse._keepAlive;
-			_version = templateResponse._version;
-		}
-
-		/// <summary>
-		/// Configures the response to redirect the client's request to the specified
-		/// <paramref name="url"/>.
-		/// </summary>
-		/// <param name="url">
-		/// A <see cref="string"/> that represents the URL to redirect the client's request to.
-		/// </param>
-		/// <exception cref="InvalidOperationException">
-		/// The response has already been sent.
-		/// </exception>
-		/// <exception cref="ObjectDisposedException">
-		/// This object is closed.
-		/// </exception>
-		public void Redirect(string url)
-		{
-			StatusCode = (int)HttpStatusCode.Redirect;
-			_location = url;
-		}
-
-		/// <summary>
-		/// Adds or updates a <paramref name="cookie"/> in the cookies sent with the response.
-		/// </summary>
-		/// <param name="cookie">
-		/// A <see cref="Cookie"/> to set.
-		/// </param>
-		/// <exception cref="ArgumentException">
-		/// <paramref name="cookie"/> already exists in the cookies and couldn't be replaced.
-		/// </exception>
-		/// <exception cref="ArgumentNullException">
-		/// <paramref name="cookie"/> is <see langword="null"/>.
-		/// </exception>
-		/// <exception cref="InvalidOperationException">
-		/// The response has already been sent.
-		/// </exception>
-		/// <exception cref="ObjectDisposedException">
-		/// This object is closed.
-		/// </exception>
-		public void SetCookie(Cookie cookie)
-		{
-			this.CheckDisposedOrHeadersSent();
-			if (cookie == null)
-			{
-				throw new ArgumentNullException("cookie");
-			}
-
-			if (!this.CanAddOrUpdate(cookie))
-			{
-				throw new ArgumentException("Cannot be replaced.", "cookie");
-			}
-
-			Cookies.Add(cookie);
-		}
-
-		/// <summary>
-		/// Releases all resources used by the <see cref="HttpListenerResponse"/>.
-		/// </summary>
-		public void Dispose()
-		{
-			if (_disposed)
-			{
-				return;
-			}
-
-			close(true); // Same as Abort.
-		}
-	}
-=======
   /// <summary>
   /// Provides the access to a response to a request received by the <see cref="HttpListener"/>.
   /// </summary>
@@ -1783,5 +891,4 @@
 
     #endregion
   }
->>>>>>> 912b1f0d
 }