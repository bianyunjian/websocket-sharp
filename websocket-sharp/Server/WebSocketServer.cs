#region License
/*
 * WebSocketServer.cs
 *
 * A C# implementation of the WebSocket protocol server.
 *
 * The MIT License
 *
 * Copyright (c) 2012-2014 sta.blockhead
 *
 * Permission is hereby granted, free of charge, to any person obtaining a copy
 * of this software and associated documentation files (the "Software"), to deal
 * in the Software without restriction, including without limitation the rights
 * to use, copy, modify, merge, publish, distribute, sublicense, and/or sell
 * copies of the Software, and to permit persons to whom the Software is
 * furnished to do so, subject to the following conditions:
 *
 * The above copyright notice and this permission notice shall be included in
 * all copies or substantial portions of the Software.
 *
 * THE SOFTWARE IS PROVIDED "AS IS", WITHOUT WARRANTY OF ANY KIND, EXPRESS OR
 * IMPLIED, INCLUDING BUT NOT LIMITED TO THE WARRANTIES OF MERCHANTABILITY,
 * FITNESS FOR A PARTICULAR PURPOSE AND NONINFRINGEMENT. IN NO EVENT SHALL THE
 * AUTHORS OR COPYRIGHT HOLDERS BE LIABLE FOR ANY CLAIM, DAMAGES OR OTHER
 * LIABILITY, WHETHER IN AN ACTION OF CONTRACT, TORT OR OTHERWISE, ARISING FROM,
 * OUT OF OR IN CONNECTION WITH THE SOFTWARE OR THE USE OR OTHER DEALINGS IN
 * THE SOFTWARE.
 */
#endregion

#region Contributors
/*
 * Contributors:
 * - Juan Manuel Lallana <juan.manuel.lallana@gmail.com>
 * - Jonas Hovgaard <j@jhovgaard.dk>
 * - Liryna <liryna.stark@gmail.com>
 */
#endregion

using System;
using System.Net.Sockets;
using System.Security.Cryptography.X509Certificates;
using System.Security.Principal;
using System.Threading;
using WebSocketSharp.Net;
using WebSocketSharp.Net.WebSockets;

namespace WebSocketSharp.Server
{
<<<<<<< HEAD
	using System.Threading.Tasks;

	/// <summary>
	/// Provides a WebSocket protocol server.
	/// </summary>
	/// <remarks>
	/// The WebSocketServer class can provide multiple WebSocket services.
	/// </remarks>
	public class WebSocketServer
	{
		private readonly Uri _uri;
		private readonly bool _secure;
		private readonly int _port;
		private readonly System.Net.IPAddress _address;
		private AuthenticationSchemes _authSchemes;
		private X509Certificate2 _certificate;
		private Func<IIdentity, NetworkCredential> _credentialsFinder;
		private TcpListener _listener;
		private string _realm;
		private bool _reuseAddress;
		private WebSocketServiceManager _services;
		private volatile ServerState _state;
		private object _sync;
		private CancellationTokenSource _tokenSource;

		private Task _receiveTask;

		/// <summary>
		/// Initializes a new instance of the <see cref="WebSocketServer"/> class.
		/// </summary>
		/// <remarks>
		/// An instance initialized by this constructor listens for the incoming connection requests
		/// on port 80.
		/// </remarks>
		public WebSocketServer()
			: this(System.Net.IPAddress.Any, 80, null)
		{
		}

		/// <summary>
		/// Initializes a new instance of the <see cref="WebSocketServer"/> class with the specified
		/// <paramref name="port"/>.
		/// </summary>
		/// <remarks>
		///   <para>
		///   An instance initialized by this constructor listens for the incoming connection requests
		///   on <paramref name="port"/>.
		///   </para>
		///   <para>
		///   If <paramref name="port"/> is 443, that instance provides a secure connection.
		///   </para>
		/// </remarks>
		/// <param name="port">
		/// An <see cref="int"/> that represents the port number on which to listen.
		/// </param>
		/// <exception cref="ArgumentOutOfRangeException">
		/// <paramref name="port"/> isn't between 1 and 65535.
		/// </exception>
		public WebSocketServer(int port)
			: this(System.Net.IPAddress.Any, port, null)
		{
		}

		/// <summary>
		/// Initializes a new instance of the <see cref="WebSocketServer"/> class with the specified
		/// WebSocket URL.
		/// </summary>
		/// <remarks>
		///   <para>
		///   An instance initialized by this constructor listens for the incoming connection requests
		///   on the port in <paramref name="url"/>.
		///   </para>
		///   <para>
		///   If <paramref name="url"/> doesn't include a port, either port 80 or 443 is used on which
		///   to listen. It's determined by the scheme (ws or wss) in <paramref name="url"/>.
		///   (Port 80 if the scheme is ws.)
		///   </para>
		/// </remarks>
		/// <param name="url">
		/// A <see cref="string"/> that represents the WebSocket URL of the server.
		/// </param>
		/// <exception cref="ArgumentException">
		/// <paramref name="url"/> is invalid.
		/// </exception>
		/// <exception cref="ArgumentNullException">
		/// <paramref name="url"/> is <see langword="null"/>.
		/// </exception>
		public WebSocketServer(string url)
		{
			if (url == null)
				throw new ArgumentNullException("url");

			string msg;
			if (!TryCreateUri(url, out _uri, out msg))
				throw new ArgumentException(msg, "url");

			_address = _uri.DnsSafeHost.ToIpAddress();
			if (_address == null || !_address.IsLocal())
				throw new ArgumentException("The host part isn't a local host name: " + url, "url");

			_port = _uri.Port;
			_secure = _uri.Scheme == "wss";

			Init();
		}

		/// <summary>
		/// Initializes a new instance of the <see cref="WebSocketServer"/> class with the specified
		/// <paramref name="port"/> and <paramref name="secure"/>.
		/// </summary>
		/// <remarks>
		/// An instance initialized by this constructor listens for the incoming connection requests
		/// on <paramref name="port"/>.
		/// </remarks>
		/// <param name="port">
		/// An <see cref="int"/> that represents the port number on which to listen.
		/// </param>
		/// <param name="secure">
		/// A <see cref="bool"/> that indicates providing a secure connection or not.
		/// (<c>true</c> indicates providing a secure connection.)
		/// </param>
		/// <exception cref="ArgumentException">
		/// Pair of <paramref name="port"/> and <paramref name="secure"/> is invalid.
		/// </exception>
		/// <exception cref="ArgumentOutOfRangeException">
		/// <paramref name="port"/> isn't between 1 and 65535.
		/// </exception>
		public WebSocketServer(int port, X509Certificate2 certificate)
			: this(System.Net.IPAddress.Any, port, certificate)
		{
		}

		/// <summary>
		/// Initializes a new instance of the <see cref="WebSocketServer"/> class with the specified
		/// <paramref name="address"/> and <paramref name="port"/>.
		/// </summary>
		/// <remarks>
		///   <para>
		///   An instance initialized by this constructor listens for the incoming connection requests
		///   on <paramref name="port"/>.
		///   </para>
		///   <para>
		///   If <paramref name="port"/> is 443, that instance provides a secure connection.
		///   </para>
		/// </remarks>
		/// <param name="address">
		/// A <see cref="System.Net.IPAddress"/> that represents the local IP address of the server.
		/// </param>
		/// <param name="port">
		/// An <see cref="int"/> that represents the port number on which to listen.
		/// </param>
		/// <exception cref="ArgumentException">
		/// <paramref name="address"/> isn't a local IP address.
		/// </exception>
		/// <exception cref="ArgumentNullException">
		/// <paramref name="address"/> is <see langword="null"/>.
		/// </exception>
		/// <exception cref="ArgumentOutOfRangeException">
		/// <paramref name="port"/> isn't between 1 and 65535.
		/// </exception>
		public WebSocketServer(System.Net.IPAddress address, int port)
			: this(address, port, null)
		{
		}

		/// <summary>
		/// Initializes a new instance of the <see cref="WebSocketServer"/> class with the specified
		/// <paramref name="address"/>, <paramref name="port"/>, and <paramref name="secure"/>.
		/// </summary>
		/// <remarks>
		/// An instance initialized by this constructor listens for the incoming connection requests
		/// on <paramref name="port"/>.
		/// </remarks>
		/// <param name="address">
		/// A <see cref="System.Net.IPAddress"/> that represents the local IP address of the server.
		/// </param>
		/// <param name="port">
		/// An <see cref="int"/> that represents the port number on which to listen.
		/// </param>
		/// <param name="secure">
		/// A <see cref="bool"/> that indicates providing a secure connection or not.
		/// (<c>true</c> indicates providing a secure connection.)
		/// </param>
		/// <exception cref="ArgumentException">
		///   <para>
		///   <paramref name="address"/> isn't a local IP address.
		///   </para>
		///   <para>
		///   -or-
		///   </para>
		///   <para>
		///   Pair of <paramref name="port"/> and <paramref name="secure"/> is invalid.
		///   </para>
		/// </exception>
		/// <exception cref="ArgumentNullException">
		/// <paramref name="address"/> is <see langword="null"/>.
		/// </exception>
		/// <exception cref="ArgumentOutOfRangeException">
		/// <paramref name="port"/> isn't between 1 and 65535.
		/// </exception>
		public WebSocketServer(System.Net.IPAddress address, int port, X509Certificate2 certificate)
		{
			if (!address.IsLocal())
			{
				throw new ArgumentException("Not a local IP address: " + address, "address");
			}

			if (!port.IsPortNumber())
			{
				throw new ArgumentOutOfRangeException("port", "Not between 1 and 65535: " + port);
			}

			var secure = certificate != null;
			if ((port == 80 && certificate != null) || (port == 443 && secure))
			{
				throw new ArgumentException(string.Format("An invalid pair of 'port' and 'secure': {0}, {1}", port, secure));
			}

			_address = address;
			_port = port;
			_secure = secure;
			_certificate = certificate;
			_uri = "/".ToUri();

			Init();
		}

		/// <summary>
		/// Gets the local IP address of the server.
		/// </summary>
		/// <value>
		/// A <see cref="System.Net.IPAddress"/> that represents the local IP address of the server.
		/// </value>
		public System.Net.IPAddress Address
		{
			get
			{
				return _address;
			}
		}

		/// <summary>
		/// Gets or sets the scheme used to authenticate the clients.
		/// </summary>
		/// <value>
		/// One of the <see cref="WebSocketSharp.Net.AuthenticationSchemes"/> enum values,
		/// indicates the scheme used to authenticate the clients. The default value is
		/// <see cref="WebSocketSharp.Net.AuthenticationSchemes.Anonymous"/>.
		/// </value>
		public AuthenticationSchemes AuthenticationSchemes
		{
			get
			{
				return _authSchemes;
			}

			set
			{
				var msg = _state.CheckIfStartable();
				if (msg != null)
				{
					return;
				}

				_authSchemes = value;
			}
		}

		/// <summary>
		/// Gets a value indicating whether the server has started.
		/// </summary>
		/// <value>
		/// <c>true</c> if the server has started; otherwise, <c>false</c>.
		/// </value>
		public bool IsListening
		{
			get
			{
				return _state == ServerState.Start;
			}
		}

		/// <summary>
		/// Gets a value indicating whether the server provides a secure connection.
		/// </summary>
		/// <value>
		/// <c>true</c> if the server provides a secure connection; otherwise, <c>false</c>.
		/// </value>
		public bool IsSecure
		{
			get
			{
				return _secure;
			}
		}

		/// <summary>
		/// Gets or sets a value indicating whether the server cleans up the inactive sessions
		/// periodically.
		/// </summary>
		/// <value>
		/// <c>true</c> if the server cleans up the inactive sessions every 60 seconds;
		/// otherwise, <c>false</c>. The default value is <c>true</c>.
		/// </value>
		public bool KeepClean
		{
			get
			{
				return _services.KeepClean;
			}

			set
			{
				var msg = _state.CheckIfStartable();
				if (msg != null)
				{
					return;
				}

				_services.KeepClean = value;
			}
		}

		/// <summary>
		/// Gets the port on which to listen for incoming connection requests.
		/// </summary>
		/// <value>
		/// An <see cref="int"/> that represents the port number on which to listen.
		/// </value>
		public int Port
		{
			get
			{
				return _port;
			}
		}

		/// <summary>
		/// Gets or sets the name of the realm associated with the server.
		/// </summary>
		/// <value>
		/// A <see cref="string"/> that represents the name of the realm.
		/// The default value is <c>"SECRET AREA"</c>.
		/// </value>
		public string Realm
		{
			get
			{
				return _realm ?? (_realm = "SECRET AREA");
			}

			set
			{
				var msg = _state.CheckIfStartable();
				if (msg != null)
				{
					return;
				}

				_realm = value;
			}
		}

		/// <summary>
		/// Gets or sets a value indicating whether the server is allowed to be bound to an address
		/// that is already in use.
		/// </summary>
		/// <remarks>
		/// If you would like to resolve to wait for socket in <c>TIME_WAIT</c> state, you should set
		/// this property to <c>true</c>.
		/// </remarks>
		/// <value>
		/// <c>true</c> if the server is allowed to be bound to an address that is already in use;
		/// otherwise, <c>false</c>. The default value is <c>false</c>.
		/// </value>
		public bool ReuseAddress
		{
			get
			{
				return _reuseAddress;
			}

			set
			{
				var msg = _state.CheckIfStartable();
				if (msg != null)
				{
					return;
				}

				_reuseAddress = value;
			}
		}

		/// <summary>
		/// Gets or sets the delegate called to find the credentials for an identity used to
		/// authenticate a client.
		/// </summary>
		/// <value>
		/// A Func&lt;<see cref="IIdentity"/>, <see cref="NetworkCredential"/>&gt; delegate that
		/// references the method(s) used to find the credentials. The default value is a function
		/// that only returns <see langword="null"/>.
		/// </value>
		public Func<IIdentity, NetworkCredential> UserCredentialsFinder
		{
			get
			{
				return _credentialsFinder ?? (_credentialsFinder = identity => null);
			}

			set
			{
				var msg = _state.CheckIfStartable();
				if (msg != null)
				{
					return;
				}

				_credentialsFinder = value;
			}
		}

		/// <summary>
		/// Gets or sets the wait time for the response to the WebSocket Ping or Close.
		/// </summary>
		/// <value>
		/// A <see cref="TimeSpan"/> that represents the wait time. The default value is
		/// the same as 1 second.
		/// </value>
		public TimeSpan WaitTime
		{
			get
			{
				return _services.WaitTime;
			}

			set
			{
				var msg = _state.CheckIfStartable() ?? value.CheckIfValidWaitTime();
				if (msg != null)
				{
					return;
				}

				_services.WaitTime = value;
			}
		}

		/// <summary>
		/// Gets the access to the WebSocket services provided by the server.
		/// </summary>
		/// <value>
		/// A <see cref="WebSocketServiceManager"/> that manages the WebSocket services.
		/// </value>
		public WebSocketServiceManager WebSocketServices
		{
			get
			{
				return _services;
			}
		}

		/// <summary>
		/// Adds a WebSocket service with the specified behavior and <paramref name="path"/>.
		/// </summary>
		/// <remarks>
		/// This method converts <paramref name="path"/> to URL-decoded string,
		/// and removes <c>'/'</c> from tail end of <paramref name="path"/>.
		/// </remarks>
		/// <param name="path">
		/// A <see cref="string"/> that represents the absolute path to the service to add.
		/// </param>
		/// <typeparam name="TBehaviorWithNew">
		/// The type of the behavior of the service to add. The TBehaviorWithNew must inherit
		/// the <see cref="WebSocketBehavior"/> class, and must have a public parameterless
		/// constructor.
		/// </typeparam>
		public void AddWebSocketService<TBehaviorWithNew>(string path)
		  where TBehaviorWithNew : WebSocketBehavior, new()
		{
			AddWebSocketService(path, () => new TBehaviorWithNew());
		}

		/// <summary>
		/// Adds a WebSocket service with the specified behavior, <paramref name="path"/>,
		/// and <paramref name="initializer"/>.
		/// </summary>
		/// <remarks>
		///   <para>
		///   This method converts <paramref name="path"/> to URL-decoded string,
		///   and removes <c>'/'</c> from tail end of <paramref name="path"/>.
		///   </para>
		///   <para>
		///   <paramref name="initializer"/> returns an initialized specified typed
		///   <see cref="WebSocketBehavior"/> instance.
		///   </para>
		/// </remarks>
		/// <param name="path">
		/// A <see cref="string"/> that represents the absolute path to the service to add.
		/// </param>
		/// <param name="initializer">
		/// A Func&lt;T&gt; delegate that references the method used to initialize a new specified
		/// typed <see cref="WebSocketBehavior"/> instance (a new <see cref="IWebSocketSession"/>
		/// instance).
		/// </param>
		/// <typeparam name="TBehavior">
		/// The type of the behavior of the service to add. The TBehavior must inherit
		/// the <see cref="WebSocketBehavior"/> class.
		/// </typeparam>
		public void AddWebSocketService<TBehavior>(string path, Func<TBehavior> initializer)
		  where TBehavior : WebSocketBehavior
		{
			var msg = path.CheckIfValidServicePath() ??
					  (initializer == null ? "'initializer' is null." : null);

			if (msg != null)
			{
				return;
			}

			_services.Add<TBehavior>(path, initializer);
		}

		/// <summary>
		/// Removes the WebSocket service with the specified <paramref name="path"/>.
		/// </summary>
		/// <remarks>
		/// This method converts <paramref name="path"/> to URL-decoded string,
		/// and removes <c>'/'</c> from tail end of <paramref name="path"/>.
		/// </remarks>
		/// <returns>
		/// <c>true</c> if the service is successfully found and removed; otherwise, <c>false</c>.
		/// </returns>
		/// <param name="path">
		/// A <see cref="string"/> that represents the absolute path to the service to find.
		/// </param>
		public bool RemoveWebSocketService(string path)
		{
			var msg = path.CheckIfValidServicePath();
			if (msg != null)
			{
				return false;
			}

			return _services.Remove(path);
		}

		/// <summary>
		/// Starts receiving the WebSocket connection requests.
		/// </summary>
		public void Start()
		{
			lock (_sync)
			{
				if (_state == ServerState.Start)
				{
					return;
				}

				if (_tokenSource != null && !_tokenSource.IsCancellationRequested)
				{
					_tokenSource.Cancel();
					_tokenSource.Dispose();
				}

				_tokenSource = new CancellationTokenSource();

				var msg = _state.CheckIfStartable() ?? CheckIfCertificateExists();
				if (msg != null)
				{
					return;
				}

				_services.Start();
				_receiveTask = StartReceiving(_tokenSource.Token);

				_state = ServerState.Start;
			}
		}

		/// <summary>
		/// Stops receiving the WebSocket connection requests.
		/// </summary>
		public void Stop()
		{
			lock (_sync)
			{
				var msg = _state.CheckIfStart();
				if (msg != null)
				{
					return;
				}

				_state = ServerState.ShuttingDown;
			}

			StopReceiving();
			_services.Stop(new CloseEventArgs(), true, true);

			_state = ServerState.Stop;
		}

		/// <summary>
		/// Stops receiving the WebSocket connection requests with the specified <see cref="ushort"/>
		/// and <see cref="string"/>.
		/// </summary>
		/// <param name="code">
		/// A <see cref="ushort"/> that represents the status code indicating the reason for stop.
		/// </param>
		/// <param name="reason">
		/// A <see cref="string"/> that represents the reason for stop.
		/// </param>
		public void Stop(ushort code, string reason)
		{
			CloseEventArgs e = null;
			lock (_sync)
			{
				var msg =
				  _state.CheckIfStart() ??
				  code.CheckIfValidCloseStatusCode() ??
				  (e = new CloseEventArgs(code, reason)).RawData.CheckIfValidControlData("reason");

				if (msg != null)
				{
					return;
				}

				_state = ServerState.ShuttingDown;
			}

			StopReceiving();

			var send = !code.IsReserved();
			_services.Stop(e, send, send);

			_state = ServerState.Stop;
		}

		/// <summary>
		/// Stops receiving the WebSocket connection requests with the specified
		/// <see cref="CloseStatusCode"/> and <see cref="string"/>.
		/// </summary>
		/// <param name="code">
		/// One of the <see cref="CloseStatusCode"/> enum values, represents the status code
		/// indicating the reason for stop.
		/// </param>
		/// <param name="reason">
		/// A <see cref="string"/> that represents the reason for stop.
		/// </param>
		public void Stop(CloseStatusCode code, string reason)
		{
			CloseEventArgs e = null;
			lock (_sync)
			{
				var msg =
				  _state.CheckIfStart() ??
				  (e = new CloseEventArgs(code, reason)).RawData.CheckIfValidControlData("reason");

				if (msg != null)
				{
					return;
				}

				_state = ServerState.ShuttingDown;
			}

			StopReceiving();

			var send = !code.IsReserved();
			_services.Stop(e, send, send);

			_state = ServerState.Stop;
		}

		private static bool TryCreateUri(string uriString, out Uri result, out string message)
		{
			if (!uriString.TryCreateWebSocketUri(out result, out message))
			{
				return false;
			}

			if (result.PathAndQuery != "/")
			{
				result = null;
				message = "Includes the path or query component: " + uriString;

				return false;
			}

			return true;
		}

		private void StopReceiving()
		{
			_listener.Stop();
			if (_tokenSource != null)
			{
				_tokenSource.Cancel();
				_tokenSource.Dispose();
				_receiveTask.Wait();
				_receiveTask.Dispose();
			}
		}

		private void Abort()
		{
			lock (_sync)
			{
				if (!IsListening)
					return;

				_state = ServerState.ShuttingDown;
			}

			_listener.Stop();
			_services.Stop(new CloseEventArgs(CloseStatusCode.ServerError), true, false);

			_state = ServerState.Stop;
		}

		private bool AuthenticateRequest(AuthenticationSchemes scheme, TcpListenerWebSocketContext context)
		{
			var chal = scheme == AuthenticationSchemes.Basic
					   ? AuthenticationChallenge.CreateBasicChallenge(Realm).ToBasicString()
					   : scheme == AuthenticationSchemes.Digest
						 ? AuthenticationChallenge.CreateDigestChallenge(Realm).ToDigestString()
						 : null;

			if (chal == null)
			{
				context.Close(HttpStatusCode.Forbidden);
				return false;
			}

			var retry = -1;
			var schm = scheme.ToString();
			var realm = Realm;
			var credFinder = UserCredentialsFinder;
			Func<bool> auth = null;
			auth = () =>
			{
				retry++;
				if (retry > 99)
				{
					context.Close(HttpStatusCode.Forbidden);
					return false;
				}

				var res = context.Headers["Authorization"];
				if (res == null || !res.StartsWith(schm, StringComparison.OrdinalIgnoreCase))
				{
					context.SendAuthenticationChallenge(chal);
					return auth();
				}

				context.SetUser(scheme, realm, credFinder);
				if (!context.IsAuthenticated)
				{
					context.SendAuthenticationChallenge(chal);
					return auth();
				}

				return true;
			};

			return auth();
		}

		private string CheckIfCertificateExists()
		{
			return _secure && _certificate == null
				   ? "The secure connection requires a server certificate."
				   : null;
		}

		private void Init()
		{
			_authSchemes = AuthenticationSchemes.Anonymous;
			_listener = new TcpListener(_address, _port);
			_services = new WebSocketServiceManager();
			_state = ServerState.Ready;
			_sync = new object();
		}

		private void ProcessWebSocketRequest(TcpListenerWebSocketContext context)
		{
			var uri = context.RequestUri;
			if (uri == null)
			{
				context.Close(HttpStatusCode.BadRequest);
				return;
			}

			if (_uri.IsAbsoluteUri)
			{
				var actual = uri.DnsSafeHost;
				var expected = _uri.DnsSafeHost;
				if (Uri.CheckHostName(actual) == UriHostNameType.Dns &&
					Uri.CheckHostName(expected) == UriHostNameType.Dns &&
					actual != expected)
				{
					context.Close(HttpStatusCode.NotFound);
					return;
				}
			}

			WebSocketServiceHost host;
			if (!_services.InternalTryGetServiceHost(uri.AbsolutePath, out host))
			{
				context.Close(HttpStatusCode.NotImplemented);
				return;
			}

			host.StartSession(context);
		}

		private async Task ReceiveRequest(CancellationToken cancellationToken)
		{
			while (!cancellationToken.IsCancellationRequested)
			{
				try
				{
					var client = await _listener.AcceptTcpClientAsync();

					try
					{
						var ctx = client.GetWebSocketContext(null, _secure, _certificate);
						if (_authSchemes != AuthenticationSchemes.Anonymous && !AuthenticateRequest(_authSchemes, ctx))
						{
							return;
						}

						ProcessWebSocketRequest(ctx);
					}
					catch (Exception)
					{
						client.Close();
					}
				}
				catch (SocketException)
				{
					break;
				}
				catch (Exception)
				{
					break;
				}
			}

			if (IsListening)
			{
				Abort();
			}
		}

		private Task StartReceiving(CancellationToken cancellationToken)
		{
			if (_reuseAddress)
			{
				_listener.Server.SetSocketOption(SocketOptionLevel.Socket, SocketOptionName.ReuseAddress, true);
			}

			_listener.Start();
			return ReceiveRequest(cancellationToken);
			//_receiveRequestThread = new Thread(ReceiveRequest);
			//_receiveRequestThread.IsBackground = true;
			//_receiveRequestThread.Start();
		}
	}
=======
  /// <summary>
  /// Provides a WebSocket protocol server.
  /// </summary>
  /// <remarks>
  /// The WebSocketServer class can provide multiple WebSocket services.
  /// </remarks>
  public class WebSocketServer
  {
    #region Private Fields

    private System.Net.IPAddress               _address;
    private AuthenticationSchemes              _authSchemes;
    private Func<IIdentity, NetworkCredential> _credentialsFinder;
    private TcpListener                        _listener;
    private Logger                             _logger;
    private int                                _port;
    private string                             _realm;
    private Thread                             _receiveRequestThread;
    private bool                               _reuseAddress;
    private bool                               _secure;
    private WebSocketServiceManager            _services;
    private ServerSslAuthConfiguration         _sslConfig;
    private volatile ServerState               _state;
    private object                             _sync;
    private Uri                                _uri;

    #endregion

    #region Public Constructors

    /// <summary>
    /// Initializes a new instance of the <see cref="WebSocketServer"/> class.
    /// </summary>
    /// <remarks>
    /// An instance initialized by this constructor listens for the incoming connection requests
    /// on port 80.
    /// </remarks>
    public WebSocketServer ()
      : this (System.Net.IPAddress.Any, 80, false)
    {
    }

    /// <summary>
    /// Initializes a new instance of the <see cref="WebSocketServer"/> class with the specified
    /// <paramref name="port"/>.
    /// </summary>
    /// <remarks>
    ///   <para>
    ///   An instance initialized by this constructor listens for the incoming connection requests
    ///   on <paramref name="port"/>.
    ///   </para>
    ///   <para>
    ///   If <paramref name="port"/> is 443, that instance provides a secure connection.
    ///   </para>
    /// </remarks>
    /// <param name="port">
    /// An <see cref="int"/> that represents the port number on which to listen.
    /// </param>
    /// <exception cref="ArgumentOutOfRangeException">
    /// <paramref name="port"/> isn't between 1 and 65535.
    /// </exception>
    public WebSocketServer (int port)
      : this (System.Net.IPAddress.Any, port, port == 443)
    {
    }

    /// <summary>
    /// Initializes a new instance of the <see cref="WebSocketServer"/> class with the specified
    /// WebSocket URL.
    /// </summary>
    /// <remarks>
    ///   <para>
    ///   An instance initialized by this constructor listens for the incoming connection requests
    ///   on the port in <paramref name="url"/>.
    ///   </para>
    ///   <para>
    ///   If <paramref name="url"/> doesn't include a port, either port 80 or 443 is used on which
    ///   to listen. It's determined by the scheme (ws or wss) in <paramref name="url"/>.
    ///   (Port 80 if the scheme is ws.)
    ///   </para>
    /// </remarks>
    /// <param name="url">
    /// A <see cref="string"/> that represents the WebSocket URL of the server.
    /// </param>
    /// <exception cref="ArgumentException">
    /// <paramref name="url"/> is invalid.
    /// </exception>
    /// <exception cref="ArgumentNullException">
    /// <paramref name="url"/> is <see langword="null"/>.
    /// </exception>
    public WebSocketServer (string url)
    {
      if (url == null)
        throw new ArgumentNullException ("url");

      string msg;
      if (!tryCreateUri (url, out _uri, out msg))
        throw new ArgumentException (msg, "url");

      _address = _uri.DnsSafeHost.ToIPAddress ();
      if (_address == null || !_address.IsLocal ())
        throw new ArgumentException ("The host part isn't a local host name: " + url, "url");

      _port = _uri.Port;
      _secure = _uri.Scheme == "wss";

      init ();
    }

    /// <summary>
    /// Initializes a new instance of the <see cref="WebSocketServer"/> class with the specified
    /// <paramref name="port"/> and <paramref name="secure"/>.
    /// </summary>
    /// <remarks>
    /// An instance initialized by this constructor listens for the incoming connection requests
    /// on <paramref name="port"/>.
    /// </remarks>
    /// <param name="port">
    /// An <see cref="int"/> that represents the port number on which to listen.
    /// </param>
    /// <param name="secure">
    /// A <see cref="bool"/> that indicates providing a secure connection or not.
    /// (<c>true</c> indicates providing a secure connection.)
    /// </param>
    /// <exception cref="ArgumentException">
    /// Pair of <paramref name="port"/> and <paramref name="secure"/> is invalid.
    /// </exception>
    /// <exception cref="ArgumentOutOfRangeException">
    /// <paramref name="port"/> isn't between 1 and 65535.
    /// </exception>
    public WebSocketServer (int port, bool secure)
      : this (System.Net.IPAddress.Any, port, secure)
    {
    }

    /// <summary>
    /// Initializes a new instance of the <see cref="WebSocketServer"/> class with the specified
    /// <paramref name="address"/> and <paramref name="port"/>.
    /// </summary>
    /// <remarks>
    ///   <para>
    ///   An instance initialized by this constructor listens for the incoming connection requests
    ///   on <paramref name="port"/>.
    ///   </para>
    ///   <para>
    ///   If <paramref name="port"/> is 443, that instance provides a secure connection.
    ///   </para>
    /// </remarks>
    /// <param name="address">
    /// A <see cref="System.Net.IPAddress"/> that represents the local IP address of the server.
    /// </param>
    /// <param name="port">
    /// An <see cref="int"/> that represents the port number on which to listen.
    /// </param>
    /// <exception cref="ArgumentException">
    /// <paramref name="address"/> isn't a local IP address.
    /// </exception>
    /// <exception cref="ArgumentNullException">
    /// <paramref name="address"/> is <see langword="null"/>.
    /// </exception>
    /// <exception cref="ArgumentOutOfRangeException">
    /// <paramref name="port"/> isn't between 1 and 65535.
    /// </exception>
    public WebSocketServer (System.Net.IPAddress address, int port)
      : this (address, port, port == 443)
    {
    }

    /// <summary>
    /// Initializes a new instance of the <see cref="WebSocketServer"/> class with the specified
    /// <paramref name="address"/>, <paramref name="port"/>, and <paramref name="secure"/>.
    /// </summary>
    /// <remarks>
    /// An instance initialized by this constructor listens for the incoming connection requests
    /// on <paramref name="port"/>.
    /// </remarks>
    /// <param name="address">
    /// A <see cref="System.Net.IPAddress"/> that represents the local IP address of the server.
    /// </param>
    /// <param name="port">
    /// An <see cref="int"/> that represents the port number on which to listen.
    /// </param>
    /// <param name="secure">
    /// A <see cref="bool"/> that indicates providing a secure connection or not.
    /// (<c>true</c> indicates providing a secure connection.)
    /// </param>
    /// <exception cref="ArgumentException">
    ///   <para>
    ///   <paramref name="address"/> isn't a local IP address.
    ///   </para>
    ///   <para>
    ///   -or-
    ///   </para>
    ///   <para>
    ///   Pair of <paramref name="port"/> and <paramref name="secure"/> is invalid.
    ///   </para>
    /// </exception>
    /// <exception cref="ArgumentNullException">
    /// <paramref name="address"/> is <see langword="null"/>.
    /// </exception>
    /// <exception cref="ArgumentOutOfRangeException">
    /// <paramref name="port"/> isn't between 1 and 65535.
    /// </exception>
    public WebSocketServer (System.Net.IPAddress address, int port, bool secure)
    {
      if (!address.IsLocal ())
        throw new ArgumentException ("Not a local IP address: " + address, "address");

      if (!port.IsPortNumber ())
        throw new ArgumentOutOfRangeException ("port", "Not between 1 and 65535: " + port);

      if ((port == 80 && secure) || (port == 443 && !secure))
        throw new ArgumentException (
          String.Format ("An invalid pair of 'port' and 'secure': {0}, {1}", port, secure));

      _address = address;
      _port = port;
      _secure = secure;
      _uri = "/".ToUri ();

      init ();
    }

    #endregion

    #region Public Properties

    /// <summary>
    /// Gets the local IP address of the server.
    /// </summary>
    /// <value>
    /// A <see cref="System.Net.IPAddress"/> that represents the local IP address of the server.
    /// </value>
    public System.Net.IPAddress Address {
      get {
        return _address;
      }
    }

    /// <summary>
    /// Gets or sets the scheme used to authenticate the clients.
    /// </summary>
    /// <value>
    /// One of the <see cref="WebSocketSharp.Net.AuthenticationSchemes"/> enum values,
    /// indicates the scheme used to authenticate the clients. The default value is
    /// <see cref="WebSocketSharp.Net.AuthenticationSchemes.Anonymous"/>.
    /// </value>
    public AuthenticationSchemes AuthenticationSchemes {
      get {
        return _authSchemes;
      }

      set {
        var msg = _state.CheckIfStartable ();
        if (msg != null) {
          _logger.Error (msg);
          return;
        }

        _authSchemes = value;
      }
    }

    /// <summary>
    /// Gets a value indicating whether the server has started.
    /// </summary>
    /// <value>
    /// <c>true</c> if the server has started; otherwise, <c>false</c>.
    /// </value>
    public bool IsListening {
      get {
        return _state == ServerState.Start;
      }
    }

    /// <summary>
    /// Gets a value indicating whether the server provides a secure connection.
    /// </summary>
    /// <value>
    /// <c>true</c> if the server provides a secure connection; otherwise, <c>false</c>.
    /// </value>
    public bool IsSecure {
      get {
        return _secure;
      }
    }

    /// <summary>
    /// Gets or sets a value indicating whether the server cleans up the inactive sessions
    /// periodically.
    /// </summary>
    /// <value>
    /// <c>true</c> if the server cleans up the inactive sessions every 60 seconds;
    /// otherwise, <c>false</c>. The default value is <c>true</c>.
    /// </value>
    public bool KeepClean {
      get {
        return _services.KeepClean;
      }

      set {
        var msg = _state.CheckIfStartable ();
        if (msg != null) {
          _logger.Error (msg);
          return;
        }

        _services.KeepClean = value;
      }
    }

    /// <summary>
    /// Gets the logging functions.
    /// </summary>
    /// <remarks>
    /// The default logging level is <see cref="LogLevel.Error"/>. If you would like to change it,
    /// you should set the <c>Log.Level</c> property to any of the <see cref="LogLevel"/> enum
    /// values.
    /// </remarks>
    /// <value>
    /// A <see cref="Logger"/> that provides the logging functions.
    /// </value>
    public Logger Log {
      get {
        return _logger;
      }
    }

    /// <summary>
    /// Gets the port on which to listen for incoming connection requests.
    /// </summary>
    /// <value>
    /// An <see cref="int"/> that represents the port number on which to listen.
    /// </value>
    public int Port {
      get {
        return _port;
      }
    }

    /// <summary>
    /// Gets or sets the name of the realm associated with the server.
    /// </summary>
    /// <value>
    /// A <see cref="string"/> that represents the name of the realm.
    /// The default value is <c>"SECRET AREA"</c>.
    /// </value>
    public string Realm {
      get {
        return _realm ?? (_realm = "SECRET AREA");
      }

      set {
        var msg = _state.CheckIfStartable ();
        if (msg != null) {
          _logger.Error (msg);
          return;
        }

        _realm = value;
      }
    }

    /// <summary>
    /// Gets or sets a value indicating whether the server is allowed to be bound to an address
    /// that is already in use.
    /// </summary>
    /// <remarks>
    /// If you would like to resolve to wait for socket in <c>TIME_WAIT</c> state, you should set
    /// this property to <c>true</c>.
    /// </remarks>
    /// <value>
    /// <c>true</c> if the server is allowed to be bound to an address that is already in use;
    /// otherwise, <c>false</c>. The default value is <c>false</c>.
    /// </value>
    public bool ReuseAddress {
      get {
        return _reuseAddress;
      }

      set {
        var msg = _state.CheckIfStartable ();
        if (msg != null) {
          _logger.Error (msg);
          return;
        }

        _reuseAddress = value;
      }
    }

    /// <summary>
    /// Gets or sets the SSL configuration used to authenticate the server and optionally the client
    /// on the secure connection.
    /// </summary>
    /// <value>
    /// A <see cref="ServerSslAuthConfiguration"/> that represents the SSL configuration used to
    /// authenticate the server and optionally the client.
    /// </value>
    public ServerSslAuthConfiguration SslConfiguration {
      get {
        return _sslConfig;
      }

      set {
        var msg = _state.CheckIfStartable ();
        if (msg != null) {
          _logger.Error (msg);
          return;
        }

        _sslConfig = value;
      }
    }

    /// <summary>
    /// Gets or sets the delegate called to find the credentials for an identity used to
    /// authenticate a client.
    /// </summary>
    /// <value>
    /// A Func&lt;<see cref="IIdentity"/>, <see cref="NetworkCredential"/>&gt; delegate that
    /// references the method(s) used to find the credentials. The default value is a function
    /// that only returns <see langword="null"/>.
    /// </value>
    public Func<IIdentity, NetworkCredential> UserCredentialsFinder {
      get {
        return _credentialsFinder ?? (_credentialsFinder = identity => null);
      }

      set {
        var msg = _state.CheckIfStartable ();
        if (msg != null) {
          _logger.Error (msg);
          return;
        }

        _credentialsFinder = value;
      }
    }

    /// <summary>
    /// Gets or sets the wait time for the response to the WebSocket Ping or Close.
    /// </summary>
    /// <value>
    /// A <see cref="TimeSpan"/> that represents the wait time. The default value is
    /// the same as 1 second.
    /// </value>
    public TimeSpan WaitTime {
      get {
        return _services.WaitTime;
      }

      set {
        var msg = _state.CheckIfStartable () ?? value.CheckIfValidWaitTime ();
        if (msg != null) {
          _logger.Error (msg);
          return;
        }

        _services.WaitTime = value;
      }
    }

    /// <summary>
    /// Gets the access to the WebSocket services provided by the server.
    /// </summary>
    /// <value>
    /// A <see cref="WebSocketServiceManager"/> that manages the WebSocket services.
    /// </value>
    public WebSocketServiceManager WebSocketServices {
      get {
        return _services;
      }
    }

    #endregion

    #region Private Methods

    private void abort ()
    {
      lock (_sync) {
        if (!IsListening)
          return;

        _state = ServerState.ShuttingDown;
      }

      _listener.Stop ();
      _services.Stop (new CloseEventArgs (CloseStatusCode.ServerError), true, false);

      _state = ServerState.Stop;
    }

    private bool authenticateRequest (
      AuthenticationSchemes scheme, TcpListenerWebSocketContext context)
    {
      var chal = scheme == AuthenticationSchemes.Basic
                 ? AuthenticationChallenge.CreateBasicChallenge (Realm).ToBasicString ()
                 : scheme == AuthenticationSchemes.Digest
                   ? AuthenticationChallenge.CreateDigestChallenge (Realm).ToDigestString ()
                   : null;

      if (chal == null) {
        context.Close (HttpStatusCode.Forbidden);
        return false;
      }

      var retry = -1;
      var schm = scheme.ToString ();
      var realm = Realm;
      var credFinder = UserCredentialsFinder;
      Func<bool> auth = null;
      auth = () => {
        retry++;
        if (retry > 99) {
          context.Close (HttpStatusCode.Forbidden);
          return false;
        }

        var res = context.Headers["Authorization"];
        if (res == null || !res.StartsWith (schm, StringComparison.OrdinalIgnoreCase)) {
          context.SendAuthenticationChallenge (chal);
          return auth ();
        }

        context.SetUser (scheme, realm, credFinder);
        if (!context.IsAuthenticated) {
          context.SendAuthenticationChallenge (chal);
          return auth ();
        }

        return true;
      };

      return auth ();
    }

    private string checkIfCertificateExists ()
    {
      return _secure && (_sslConfig == null || _sslConfig.ServerCertificate == null)
             ? "The secure connection requires a server certificate."
             : null;
    }

    private void init ()
    {
      _authSchemes = AuthenticationSchemes.Anonymous;
      _listener = new TcpListener (_address, _port);
      _logger = new Logger ();
      _services = new WebSocketServiceManager (_logger);
      _state = ServerState.Ready;
      _sync = new object ();
    }

    private void processWebSocketRequest (TcpListenerWebSocketContext context)
    {
      var uri = context.RequestUri;
      if (uri == null) {
        context.Close (HttpStatusCode.BadRequest);
        return;
      }

      if (_uri.IsAbsoluteUri) {
        var actual = uri.DnsSafeHost;
        var expected = _uri.DnsSafeHost;
        if (Uri.CheckHostName (actual) == UriHostNameType.Dns &&
            Uri.CheckHostName (expected) == UriHostNameType.Dns &&
            actual != expected) {
          context.Close (HttpStatusCode.NotFound);
          return;
        }
      }

      WebSocketServiceHost host;
      if (!_services.InternalTryGetServiceHost (uri.AbsolutePath, out host)) {
        context.Close (HttpStatusCode.NotImplemented);
        return;
      }

      host.StartSession (context);
    }

    private void receiveRequest ()
    {
      while (true) {
        try {
          var cl = _listener.AcceptTcpClient ();
          ThreadPool.QueueUserWorkItem (
            state => {
              try {
                var ctx = cl.GetWebSocketContext (null, _secure, _sslConfig, _logger);
                if (_authSchemes != AuthenticationSchemes.Anonymous &&
                    !authenticateRequest (_authSchemes, ctx))
                  return;

                processWebSocketRequest (ctx);
              }
              catch (Exception ex) {
                _logger.Fatal (ex.ToString ());
                cl.Close ();
              }
            });
        }
        catch (SocketException ex) {
          _logger.Warn ("Receiving has been stopped.\nreason: " + ex.Message);
          break;
        }
        catch (Exception ex) {
          _logger.Fatal (ex.ToString ());
          break;
        }
      }

      if (IsListening)
        abort ();
    }

    private void startReceiving ()
    {
      if (_reuseAddress)
        _listener.Server.SetSocketOption (
          SocketOptionLevel.Socket, SocketOptionName.ReuseAddress, true);

      _listener.Start ();
      _receiveRequestThread = new Thread (new ThreadStart (receiveRequest));
      _receiveRequestThread.IsBackground = true;
      _receiveRequestThread.Start ();
    }

    private void stopReceiving (int millisecondsTimeout)
    {
      _listener.Stop ();
      _receiveRequestThread.Join (millisecondsTimeout);
    }

    private static bool tryCreateUri (string uriString, out Uri result, out string message)
    {
      if (!uriString.TryCreateWebSocketUri (out result, out message))
        return false;

      if (result.PathAndQuery != "/") {
        result = null;
        message = "Includes the path or query component: " + uriString;

        return false;
      }

      return true;
    }

    #endregion

    #region Public Methods

    /// <summary>
    /// Adds a WebSocket service with the specified behavior and <paramref name="path"/>.
    /// </summary>
    /// <remarks>
    /// This method converts <paramref name="path"/> to URL-decoded string,
    /// and removes <c>'/'</c> from tail end of <paramref name="path"/>.
    /// </remarks>
    /// <param name="path">
    /// A <see cref="string"/> that represents the absolute path to the service to add.
    /// </param>
    /// <typeparam name="TBehaviorWithNew">
    /// The type of the behavior of the service to add. The TBehaviorWithNew must inherit
    /// the <see cref="WebSocketBehavior"/> class, and must have a public parameterless
    /// constructor.
    /// </typeparam>
    public void AddWebSocketService<TBehaviorWithNew> (string path)
      where TBehaviorWithNew : WebSocketBehavior, new ()
    {
      AddWebSocketService<TBehaviorWithNew> (path, () => new TBehaviorWithNew ());
    }

    /// <summary>
    /// Adds a WebSocket service with the specified behavior, <paramref name="path"/>,
    /// and <paramref name="initializer"/>.
    /// </summary>
    /// <remarks>
    ///   <para>
    ///   This method converts <paramref name="path"/> to URL-decoded string,
    ///   and removes <c>'/'</c> from tail end of <paramref name="path"/>.
    ///   </para>
    ///   <para>
    ///   <paramref name="initializer"/> returns an initialized specified typed
    ///   <see cref="WebSocketBehavior"/> instance.
    ///   </para>
    /// </remarks>
    /// <param name="path">
    /// A <see cref="string"/> that represents the absolute path to the service to add.
    /// </param>
    /// <param name="initializer">
    /// A Func&lt;T&gt; delegate that references the method used to initialize a new specified
    /// typed <see cref="WebSocketBehavior"/> instance (a new <see cref="IWebSocketSession"/>
    /// instance).
    /// </param>
    /// <typeparam name="TBehavior">
    /// The type of the behavior of the service to add. The TBehavior must inherit
    /// the <see cref="WebSocketBehavior"/> class.
    /// </typeparam>
    public void AddWebSocketService<TBehavior> (string path, Func<TBehavior> initializer)
      where TBehavior : WebSocketBehavior
    {
      var msg = path.CheckIfValidServicePath () ??
                (initializer == null ? "'initializer' is null." : null);

      if (msg != null) {
        _logger.Error (msg);
        return;
      }

      _services.Add<TBehavior> (path, initializer);
    }

    /// <summary>
    /// Removes the WebSocket service with the specified <paramref name="path"/>.
    /// </summary>
    /// <remarks>
    /// This method converts <paramref name="path"/> to URL-decoded string,
    /// and removes <c>'/'</c> from tail end of <paramref name="path"/>.
    /// </remarks>
    /// <returns>
    /// <c>true</c> if the service is successfully found and removed; otherwise, <c>false</c>.
    /// </returns>
    /// <param name="path">
    /// A <see cref="string"/> that represents the absolute path to the service to find.
    /// </param>
    public bool RemoveWebSocketService (string path)
    {
      var msg = path.CheckIfValidServicePath ();
      if (msg != null) {
        _logger.Error (msg);
        return false;
      }

      return _services.Remove (path);
    }

    /// <summary>
    /// Starts receiving the WebSocket connection requests.
    /// </summary>
    public void Start ()
    {
      lock (_sync) {
        var msg = _state.CheckIfStartable () ?? checkIfCertificateExists ();
        if (msg != null) {
          _logger.Error (msg);
          return;
        }

        _services.Start ();
        startReceiving ();

        _state = ServerState.Start;
      }
    }

    /// <summary>
    /// Stops receiving the WebSocket connection requests.
    /// </summary>
    public void Stop ()
    {
      lock (_sync) {
        var msg = _state.CheckIfStart ();
        if (msg != null) {
          _logger.Error (msg);
          return;
        }

        _state = ServerState.ShuttingDown;
      }

      stopReceiving (5000);
      _services.Stop (new CloseEventArgs (), true, true);

      _state = ServerState.Stop;
    }

    /// <summary>
    /// Stops receiving the WebSocket connection requests with the specified <see cref="ushort"/>
    /// and <see cref="string"/>.
    /// </summary>
    /// <param name="code">
    /// A <see cref="ushort"/> that represents the status code indicating the reason for stop.
    /// </param>
    /// <param name="reason">
    /// A <see cref="string"/> that represents the reason for stop.
    /// </param>
    public void Stop (ushort code, string reason)
    {
      CloseEventArgs e = null;
      lock (_sync) {
        var msg =
          _state.CheckIfStart () ??
          code.CheckIfValidCloseStatusCode () ??
          (e = new CloseEventArgs (code, reason)).RawData.CheckIfValidControlData ("reason");

        if (msg != null) {
          _logger.Error (msg);
          return;
        }

        _state = ServerState.ShuttingDown;
      }

      stopReceiving (5000);

      var send = !code.IsReserved ();
      _services.Stop (e, send, send);

      _state = ServerState.Stop;
    }

    /// <summary>
    /// Stops receiving the WebSocket connection requests with the specified
    /// <see cref="CloseStatusCode"/> and <see cref="string"/>.
    /// </summary>
    /// <param name="code">
    /// One of the <see cref="CloseStatusCode"/> enum values, represents the status code
    /// indicating the reason for stop.
    /// </param>
    /// <param name="reason">
    /// A <see cref="string"/> that represents the reason for stop.
    /// </param>
    public void Stop (CloseStatusCode code, string reason)
    {
      CloseEventArgs e = null;
      lock (_sync) {
        var msg =
          _state.CheckIfStart () ??
          (e = new CloseEventArgs (code, reason)).RawData.CheckIfValidControlData ("reason");

        if (msg != null) {
          _logger.Error (msg);
          return;
        }

        _state = ServerState.ShuttingDown;
      }

      stopReceiving (5000);

      var send = !code.IsReserved ();
      _services.Stop (e, send, send);

      _state = ServerState.Stop;
    }

    #endregion
  }
>>>>>>> 912b1f0d
}<|MERGE_RESOLUTION|>--- conflicted
+++ resolved
@@ -38,18 +38,17 @@
 #endregion
 
 using System;
+using System.Collections.Generic;
 using System.Net.Sockets;
 using System.Security.Cryptography.X509Certificates;
 using System.Security.Principal;
+using System.Text;
 using System.Threading;
 using WebSocketSharp.Net;
 using WebSocketSharp.Net.WebSockets;
 
 namespace WebSocketSharp.Server
 {
-<<<<<<< HEAD
-	using System.Threading.Tasks;
-
 	/// <summary>
 	/// Provides a WebSocket protocol server.
 	/// </summary>
@@ -58,22 +57,30 @@
 	/// </remarks>
 	public class WebSocketServer
 	{
-		private readonly Uri _uri;
-		private readonly bool _secure;
-		private readonly int _port;
-		private readonly System.Net.IPAddress _address;
+		#region Private Fields
+
+		private System.Net.IPAddress _address;
 		private AuthenticationSchemes _authSchemes;
-		private X509Certificate2 _certificate;
 		private Func<IIdentity, NetworkCredential> _credentialsFinder;
 		private TcpListener _listener;
+		private int _port;
+
+		private readonly X509Certificate2 _certificate;
+
 		private string _realm;
+		private Thread _receiveRequestThread;
 		private bool _reuseAddress;
 		private WebSocketServiceManager _services;
+		private ServerSslAuthConfiguration _sslConfig;
 		private volatile ServerState _state;
 		private object _sync;
-		private CancellationTokenSource _tokenSource;
-
-		private Task _receiveTask;
+		private Uri _uri;
+
+		private readonly bool _secure;
+
+		#endregion
+
+		#region Public Constructors
 
 		/// <summary>
 		/// Initializes a new instance of the <see cref="WebSocketServer"/> class.
@@ -129,29 +136,41 @@
 		/// <param name="url">
 		/// A <see cref="string"/> that represents the WebSocket URL of the server.
 		/// </param>
+		/// <param name="certificate2">An <see cref="X509Certificate2"/> to use for securing the connection.</param>
 		/// <exception cref="ArgumentException">
 		/// <paramref name="url"/> is invalid.
 		/// </exception>
 		/// <exception cref="ArgumentNullException">
 		/// <paramref name="url"/> is <see langword="null"/>.
 		/// </exception>
-		public WebSocketServer(string url)
+		public WebSocketServer(string url, ServerSslAuthConfiguration certificate2)
 		{
 			if (url == null)
+			{
 				throw new ArgumentNullException("url");
+			}
 
 			string msg;
-			if (!TryCreateUri(url, out _uri, out msg))
+			if (!tryCreateUri(url, out _uri, out msg))
+			{
 				throw new ArgumentException(msg, "url");
-
-			_address = _uri.DnsSafeHost.ToIpAddress();
+			}
+
+			_address = _uri.DnsSafeHost.ToIPAddress();
 			if (_address == null || !_address.IsLocal())
+			{
 				throw new ArgumentException("The host part isn't a local host name: " + url, "url");
+			}
+
+			if (_uri.Scheme == "wss" && certificate2 == null)
+			{
+				throw new ArgumentException("Certificate missing for secure connection.");
+			}
 
 			_port = _uri.Port;
 			_secure = _uri.Scheme == "wss";
 
-			Init();
+			init();
 		}
 
 		/// <summary>
@@ -159,57 +178,24 @@
 		/// <paramref name="port"/> and <paramref name="secure"/>.
 		/// </summary>
 		/// <remarks>
-		/// An instance initialized by this constructor listens for the incoming connection requests
+		/// An instance initialized by this constructor listens for the incoming connection requests.
 		/// on <paramref name="port"/>.
 		/// </remarks>
 		/// <param name="port">
 		/// An <see cref="int"/> that represents the port number on which to listen.
 		/// </param>
-		/// <param name="secure">
-		/// A <see cref="bool"/> that indicates providing a secure connection or not.
-		/// (<c>true</c> indicates providing a secure connection.)
+		/// <param name="certificate">
+		/// An <see cref="X509Certificate2"/> to use for securing connection.
+		/// (<c>true</c> indicates providing a secure connection).
 		/// </param>
 		/// <exception cref="ArgumentException">
-		/// Pair of <paramref name="port"/> and <paramref name="secure"/> is invalid.
+		/// Pair of <paramref name="port"/> and <paramref name="certificate"/> is invalid.
 		/// </exception>
 		/// <exception cref="ArgumentOutOfRangeException">
 		/// <paramref name="port"/> isn't between 1 and 65535.
 		/// </exception>
-		public WebSocketServer(int port, X509Certificate2 certificate)
+		public WebSocketServer(int port, ServerSslAuthConfiguration certificate)
 			: this(System.Net.IPAddress.Any, port, certificate)
-		{
-		}
-
-		/// <summary>
-		/// Initializes a new instance of the <see cref="WebSocketServer"/> class with the specified
-		/// <paramref name="address"/> and <paramref name="port"/>.
-		/// </summary>
-		/// <remarks>
-		///   <para>
-		///   An instance initialized by this constructor listens for the incoming connection requests
-		///   on <paramref name="port"/>.
-		///   </para>
-		///   <para>
-		///   If <paramref name="port"/> is 443, that instance provides a secure connection.
-		///   </para>
-		/// </remarks>
-		/// <param name="address">
-		/// A <see cref="System.Net.IPAddress"/> that represents the local IP address of the server.
-		/// </param>
-		/// <param name="port">
-		/// An <see cref="int"/> that represents the port number on which to listen.
-		/// </param>
-		/// <exception cref="ArgumentException">
-		/// <paramref name="address"/> isn't a local IP address.
-		/// </exception>
-		/// <exception cref="ArgumentNullException">
-		/// <paramref name="address"/> is <see langword="null"/>.
-		/// </exception>
-		/// <exception cref="ArgumentOutOfRangeException">
-		/// <paramref name="port"/> isn't between 1 and 65535.
-		/// </exception>
-		public WebSocketServer(System.Net.IPAddress address, int port)
-			: this(address, port, null)
 		{
 		}
 
@@ -227,8 +213,8 @@
 		/// <param name="port">
 		/// An <see cref="int"/> that represents the port number on which to listen.
 		/// </param>
-		/// <param name="secure">
-		/// A <see cref="bool"/> that indicates providing a secure connection or not.
+		/// <param name="certificate">
+		/// An <see cref="X509Certificate2"/> to use for securing connection.
 		/// (<c>true</c> indicates providing a secure connection.)
 		/// </param>
 		/// <exception cref="ArgumentException">
@@ -239,7 +225,7 @@
 		///   -or-
 		///   </para>
 		///   <para>
-		///   Pair of <paramref name="port"/> and <paramref name="secure"/> is invalid.
+		///   Pair of <paramref name="port"/> and <paramref name="certificate"/> is invalid.
 		///   </para>
 		/// </exception>
 		/// <exception cref="ArgumentNullException">
@@ -248,7 +234,7 @@
 		/// <exception cref="ArgumentOutOfRangeException">
 		/// <paramref name="port"/> isn't between 1 and 65535.
 		/// </exception>
-		public WebSocketServer(System.Net.IPAddress address, int port, X509Certificate2 certificate)
+		public WebSocketServer(System.Net.IPAddress address, int port, ServerSslAuthConfiguration certificate)
 		{
 			if (!address.IsLocal())
 			{
@@ -261,19 +247,24 @@
 			}
 
 			var secure = certificate != null;
-			if ((port == 80 && certificate != null) || (port == 443 && secure))
+
+			if ((port == 80 && secure) || (port == 443 && !secure))
 			{
 				throw new ArgumentException(string.Format("An invalid pair of 'port' and 'secure': {0}, {1}", port, secure));
 			}
 
 			_address = address;
 			_port = port;
+			_sslConfig = certificate;
 			_secure = secure;
-			_certificate = certificate;
 			_uri = "/".ToUri();
 
-			Init();
-		}
+			init();
+		}
+
+		#endregion
+
+		#region Public Properties
 
 		/// <summary>
 		/// Gets the local IP address of the server.
@@ -509,6 +500,200 @@
 				return _services;
 			}
 		}
+
+		#endregion
+
+		#region Private Methods
+
+		private void abort()
+		{
+			lock (_sync)
+			{
+				if (!IsListening)
+					return;
+
+				_state = ServerState.ShuttingDown;
+			}
+
+			_listener.Stop();
+			_services.Stop(new CloseEventArgs(CloseStatusCode.ServerError), true, false);
+
+			_state = ServerState.Stop;
+		}
+
+		private bool authenticateRequest(
+		  AuthenticationSchemes scheme, TcpListenerWebSocketContext context)
+		{
+			var chal = scheme == AuthenticationSchemes.Basic
+					   ? AuthenticationChallenge.CreateBasicChallenge(Realm).ToBasicString()
+					   : scheme == AuthenticationSchemes.Digest
+						 ? AuthenticationChallenge.CreateDigestChallenge(Realm).ToDigestString()
+						 : null;
+
+			if (chal == null)
+			{
+				context.Close(HttpStatusCode.Forbidden);
+				return false;
+			}
+
+			var retry = -1;
+			var schm = scheme.ToString();
+			var realm = Realm;
+			var credFinder = UserCredentialsFinder;
+			Func<bool> auth = null;
+			auth = () =>
+			{
+				retry++;
+				if (retry > 99)
+				{
+					context.Close(HttpStatusCode.Forbidden);
+					return false;
+				}
+
+				var res = context.Headers["Authorization"];
+				if (res == null || !res.StartsWith(schm, StringComparison.OrdinalIgnoreCase))
+				{
+					context.SendAuthenticationChallenge(chal);
+					return auth();
+				}
+
+				context.SetUser(scheme, realm, credFinder);
+				if (!context.IsAuthenticated)
+				{
+					context.SendAuthenticationChallenge(chal);
+					return auth();
+				}
+
+				return true;
+			};
+
+			return auth();
+		}
+
+		private string checkIfCertificateExists()
+		{
+			return _secure && (_sslConfig == null || _sslConfig.ServerCertificate == null)
+				   ? "The secure connection requires a server certificate."
+				   : null;
+		}
+
+		private void init()
+		{
+			_authSchemes = AuthenticationSchemes.Anonymous;
+			_listener = new TcpListener(_address, _port);
+			_services = new WebSocketServiceManager();
+			_state = ServerState.Ready;
+			_sync = new object();
+		}
+
+		private void processWebSocketRequest(TcpListenerWebSocketContext context)
+		{
+			var uri = context.RequestUri;
+			if (uri == null)
+			{
+				context.Close(HttpStatusCode.BadRequest);
+				return;
+			}
+
+			if (_uri.IsAbsoluteUri)
+			{
+				var actual = uri.DnsSafeHost;
+				var expected = _uri.DnsSafeHost;
+				if (Uri.CheckHostName(actual) == UriHostNameType.Dns &&
+					Uri.CheckHostName(expected) == UriHostNameType.Dns &&
+					actual != expected)
+				{
+					context.Close(HttpStatusCode.NotFound);
+					return;
+				}
+			}
+
+			WebSocketServiceHost host;
+			if (!_services.InternalTryGetServiceHost(uri.AbsolutePath, out host))
+			{
+				context.Close(HttpStatusCode.NotImplemented);
+				return;
+			}
+
+			host.StartSession(context);
+		}
+
+		private void receiveRequest()
+		{
+			while (true)
+			{
+				try
+				{
+					var cl = _listener.AcceptTcpClient();
+					ThreadPool.QueueUserWorkItem(
+					  state =>
+					  {
+						  try
+						  {
+							  var ctx = cl.GetWebSocketContext(null, _secure, _sslConfig);
+							  if (_authSchemes != AuthenticationSchemes.Anonymous &&
+								  !authenticateRequest(_authSchemes, ctx))
+								  return;
+
+							  processWebSocketRequest(ctx);
+						  }
+						  catch (Exception ex)
+						  {
+							  cl.Close();
+						  }
+					  });
+				}
+				catch (SocketException ex)
+				{
+					break;
+				}
+				catch (Exception ex)
+				{
+					break;
+				}
+			}
+
+			if (IsListening)
+				abort();
+		}
+
+		private void startReceiving()
+		{
+			if (_reuseAddress)
+				_listener.Server.SetSocketOption(
+				  SocketOptionLevel.Socket, SocketOptionName.ReuseAddress, true);
+
+			_listener.Start();
+			_receiveRequestThread = new Thread(new ThreadStart(receiveRequest));
+			_receiveRequestThread.IsBackground = true;
+			_receiveRequestThread.Start();
+		}
+
+		private void stopReceiving(int millisecondsTimeout)
+		{
+			_listener.Stop();
+			_receiveRequestThread.Join(millisecondsTimeout);
+		}
+
+		private static bool tryCreateUri(string uriString, out Uri result, out string message)
+		{
+			if (!uriString.TryCreateWebSocketUri(out result, out message))
+				return false;
+
+			if (result.PathAndQuery != "/")
+			{
+				result = null;
+				message = "Includes the path or query component: " + uriString;
+
+				return false;
+			}
+
+			return true;
+		}
+
+		#endregion
+
+		#region Public Methods
 
 		/// <summary>
 		/// Adds a WebSocket service with the specified behavior and <paramref name="path"/>.
@@ -528,7 +713,7 @@
 		public void AddWebSocketService<TBehaviorWithNew>(string path)
 		  where TBehaviorWithNew : WebSocketBehavior, new()
 		{
-			AddWebSocketService(path, () => new TBehaviorWithNew());
+			AddWebSocketService<TBehaviorWithNew>(path, () => new TBehaviorWithNew());
 		}
 
 		/// <summary>
@@ -602,27 +787,14 @@
 		{
 			lock (_sync)
 			{
-				if (_state == ServerState.Start)
-				{
-					return;
-				}
-
-				if (_tokenSource != null && !_tokenSource.IsCancellationRequested)
-				{
-					_tokenSource.Cancel();
-					_tokenSource.Dispose();
-				}
-
-				_tokenSource = new CancellationTokenSource();
-
-				var msg = _state.CheckIfStartable() ?? CheckIfCertificateExists();
+				var msg = _state.CheckIfStartable() ?? checkIfCertificateExists();
 				if (msg != null)
 				{
 					return;
 				}
 
 				_services.Start();
-				_receiveTask = StartReceiving(_tokenSource.Token);
+				startReceiving();
 
 				_state = ServerState.Start;
 			}
@@ -644,7 +816,7 @@
 				_state = ServerState.ShuttingDown;
 			}
 
-			StopReceiving();
+			stopReceiving(5000);
 			_services.Stop(new CloseEventArgs(), true, true);
 
 			_state = ServerState.Stop;
@@ -678,7 +850,7 @@
 				_state = ServerState.ShuttingDown;
 			}
 
-			StopReceiving();
+			stopReceiving(5000);
 
 			var send = !code.IsReserved();
 			_services.Stop(e, send, send);
@@ -714,7 +886,7 @@
 				_state = ServerState.ShuttingDown;
 			}
 
-			StopReceiving();
+			stopReceiving(5000);
 
 			var send = !code.IsReserved();
 			_services.Stop(e, send, send);
@@ -722,1053 +894,6 @@
 			_state = ServerState.Stop;
 		}
 
-		private static bool TryCreateUri(string uriString, out Uri result, out string message)
-		{
-			if (!uriString.TryCreateWebSocketUri(out result, out message))
-			{
-				return false;
-			}
-
-			if (result.PathAndQuery != "/")
-			{
-				result = null;
-				message = "Includes the path or query component: " + uriString;
-
-				return false;
-			}
-
-			return true;
-		}
-
-		private void StopReceiving()
-		{
-			_listener.Stop();
-			if (_tokenSource != null)
-			{
-				_tokenSource.Cancel();
-				_tokenSource.Dispose();
-				_receiveTask.Wait();
-				_receiveTask.Dispose();
-			}
-		}
-
-		private void Abort()
-		{
-			lock (_sync)
-			{
-				if (!IsListening)
-					return;
-
-				_state = ServerState.ShuttingDown;
-			}
-
-			_listener.Stop();
-			_services.Stop(new CloseEventArgs(CloseStatusCode.ServerError), true, false);
-
-			_state = ServerState.Stop;
-		}
-
-		private bool AuthenticateRequest(AuthenticationSchemes scheme, TcpListenerWebSocketContext context)
-		{
-			var chal = scheme == AuthenticationSchemes.Basic
-					   ? AuthenticationChallenge.CreateBasicChallenge(Realm).ToBasicString()
-					   : scheme == AuthenticationSchemes.Digest
-						 ? AuthenticationChallenge.CreateDigestChallenge(Realm).ToDigestString()
-						 : null;
-
-			if (chal == null)
-			{
-				context.Close(HttpStatusCode.Forbidden);
-				return false;
-			}
-
-			var retry = -1;
-			var schm = scheme.ToString();
-			var realm = Realm;
-			var credFinder = UserCredentialsFinder;
-			Func<bool> auth = null;
-			auth = () =>
-			{
-				retry++;
-				if (retry > 99)
-				{
-					context.Close(HttpStatusCode.Forbidden);
-					return false;
-				}
-
-				var res = context.Headers["Authorization"];
-				if (res == null || !res.StartsWith(schm, StringComparison.OrdinalIgnoreCase))
-				{
-					context.SendAuthenticationChallenge(chal);
-					return auth();
-				}
-
-				context.SetUser(scheme, realm, credFinder);
-				if (!context.IsAuthenticated)
-				{
-					context.SendAuthenticationChallenge(chal);
-					return auth();
-				}
-
-				return true;
-			};
-
-			return auth();
-		}
-
-		private string CheckIfCertificateExists()
-		{
-			return _secure && _certificate == null
-				   ? "The secure connection requires a server certificate."
-				   : null;
-		}
-
-		private void Init()
-		{
-			_authSchemes = AuthenticationSchemes.Anonymous;
-			_listener = new TcpListener(_address, _port);
-			_services = new WebSocketServiceManager();
-			_state = ServerState.Ready;
-			_sync = new object();
-		}
-
-		private void ProcessWebSocketRequest(TcpListenerWebSocketContext context)
-		{
-			var uri = context.RequestUri;
-			if (uri == null)
-			{
-				context.Close(HttpStatusCode.BadRequest);
-				return;
-			}
-
-			if (_uri.IsAbsoluteUri)
-			{
-				var actual = uri.DnsSafeHost;
-				var expected = _uri.DnsSafeHost;
-				if (Uri.CheckHostName(actual) == UriHostNameType.Dns &&
-					Uri.CheckHostName(expected) == UriHostNameType.Dns &&
-					actual != expected)
-				{
-					context.Close(HttpStatusCode.NotFound);
-					return;
-				}
-			}
-
-			WebSocketServiceHost host;
-			if (!_services.InternalTryGetServiceHost(uri.AbsolutePath, out host))
-			{
-				context.Close(HttpStatusCode.NotImplemented);
-				return;
-			}
-
-			host.StartSession(context);
-		}
-
-		private async Task ReceiveRequest(CancellationToken cancellationToken)
-		{
-			while (!cancellationToken.IsCancellationRequested)
-			{
-				try
-				{
-					var client = await _listener.AcceptTcpClientAsync();
-
-					try
-					{
-						var ctx = client.GetWebSocketContext(null, _secure, _certificate);
-						if (_authSchemes != AuthenticationSchemes.Anonymous && !AuthenticateRequest(_authSchemes, ctx))
-						{
-							return;
-						}
-
-						ProcessWebSocketRequest(ctx);
-					}
-					catch (Exception)
-					{
-						client.Close();
-					}
-				}
-				catch (SocketException)
-				{
-					break;
-				}
-				catch (Exception)
-				{
-					break;
-				}
-			}
-
-			if (IsListening)
-			{
-				Abort();
-			}
-		}
-
-		private Task StartReceiving(CancellationToken cancellationToken)
-		{
-			if (_reuseAddress)
-			{
-				_listener.Server.SetSocketOption(SocketOptionLevel.Socket, SocketOptionName.ReuseAddress, true);
-			}
-
-			_listener.Start();
-			return ReceiveRequest(cancellationToken);
-			//_receiveRequestThread = new Thread(ReceiveRequest);
-			//_receiveRequestThread.IsBackground = true;
-			//_receiveRequestThread.Start();
-		}
+		#endregion
 	}
-=======
-  /// <summary>
-  /// Provides a WebSocket protocol server.
-  /// </summary>
-  /// <remarks>
-  /// The WebSocketServer class can provide multiple WebSocket services.
-  /// </remarks>
-  public class WebSocketServer
-  {
-    #region Private Fields
-
-    private System.Net.IPAddress               _address;
-    private AuthenticationSchemes              _authSchemes;
-    private Func<IIdentity, NetworkCredential> _credentialsFinder;
-    private TcpListener                        _listener;
-    private Logger                             _logger;
-    private int                                _port;
-    private string                             _realm;
-    private Thread                             _receiveRequestThread;
-    private bool                               _reuseAddress;
-    private bool                               _secure;
-    private WebSocketServiceManager            _services;
-    private ServerSslAuthConfiguration         _sslConfig;
-    private volatile ServerState               _state;
-    private object                             _sync;
-    private Uri                                _uri;
-
-    #endregion
-
-    #region Public Constructors
-
-    /// <summary>
-    /// Initializes a new instance of the <see cref="WebSocketServer"/> class.
-    /// </summary>
-    /// <remarks>
-    /// An instance initialized by this constructor listens for the incoming connection requests
-    /// on port 80.
-    /// </remarks>
-    public WebSocketServer ()
-      : this (System.Net.IPAddress.Any, 80, false)
-    {
-    }
-
-    /// <summary>
-    /// Initializes a new instance of the <see cref="WebSocketServer"/> class with the specified
-    /// <paramref name="port"/>.
-    /// </summary>
-    /// <remarks>
-    ///   <para>
-    ///   An instance initialized by this constructor listens for the incoming connection requests
-    ///   on <paramref name="port"/>.
-    ///   </para>
-    ///   <para>
-    ///   If <paramref name="port"/> is 443, that instance provides a secure connection.
-    ///   </para>
-    /// </remarks>
-    /// <param name="port">
-    /// An <see cref="int"/> that represents the port number on which to listen.
-    /// </param>
-    /// <exception cref="ArgumentOutOfRangeException">
-    /// <paramref name="port"/> isn't between 1 and 65535.
-    /// </exception>
-    public WebSocketServer (int port)
-      : this (System.Net.IPAddress.Any, port, port == 443)
-    {
-    }
-
-    /// <summary>
-    /// Initializes a new instance of the <see cref="WebSocketServer"/> class with the specified
-    /// WebSocket URL.
-    /// </summary>
-    /// <remarks>
-    ///   <para>
-    ///   An instance initialized by this constructor listens for the incoming connection requests
-    ///   on the port in <paramref name="url"/>.
-    ///   </para>
-    ///   <para>
-    ///   If <paramref name="url"/> doesn't include a port, either port 80 or 443 is used on which
-    ///   to listen. It's determined by the scheme (ws or wss) in <paramref name="url"/>.
-    ///   (Port 80 if the scheme is ws.)
-    ///   </para>
-    /// </remarks>
-    /// <param name="url">
-    /// A <see cref="string"/> that represents the WebSocket URL of the server.
-    /// </param>
-    /// <exception cref="ArgumentException">
-    /// <paramref name="url"/> is invalid.
-    /// </exception>
-    /// <exception cref="ArgumentNullException">
-    /// <paramref name="url"/> is <see langword="null"/>.
-    /// </exception>
-    public WebSocketServer (string url)
-    {
-      if (url == null)
-        throw new ArgumentNullException ("url");
-
-      string msg;
-      if (!tryCreateUri (url, out _uri, out msg))
-        throw new ArgumentException (msg, "url");
-
-      _address = _uri.DnsSafeHost.ToIPAddress ();
-      if (_address == null || !_address.IsLocal ())
-        throw new ArgumentException ("The host part isn't a local host name: " + url, "url");
-
-      _port = _uri.Port;
-      _secure = _uri.Scheme == "wss";
-
-      init ();
-    }
-
-    /// <summary>
-    /// Initializes a new instance of the <see cref="WebSocketServer"/> class with the specified
-    /// <paramref name="port"/> and <paramref name="secure"/>.
-    /// </summary>
-    /// <remarks>
-    /// An instance initialized by this constructor listens for the incoming connection requests
-    /// on <paramref name="port"/>.
-    /// </remarks>
-    /// <param name="port">
-    /// An <see cref="int"/> that represents the port number on which to listen.
-    /// </param>
-    /// <param name="secure">
-    /// A <see cref="bool"/> that indicates providing a secure connection or not.
-    /// (<c>true</c> indicates providing a secure connection.)
-    /// </param>
-    /// <exception cref="ArgumentException">
-    /// Pair of <paramref name="port"/> and <paramref name="secure"/> is invalid.
-    /// </exception>
-    /// <exception cref="ArgumentOutOfRangeException">
-    /// <paramref name="port"/> isn't between 1 and 65535.
-    /// </exception>
-    public WebSocketServer (int port, bool secure)
-      : this (System.Net.IPAddress.Any, port, secure)
-    {
-    }
-
-    /// <summary>
-    /// Initializes a new instance of the <see cref="WebSocketServer"/> class with the specified
-    /// <paramref name="address"/> and <paramref name="port"/>.
-    /// </summary>
-    /// <remarks>
-    ///   <para>
-    ///   An instance initialized by this constructor listens for the incoming connection requests
-    ///   on <paramref name="port"/>.
-    ///   </para>
-    ///   <para>
-    ///   If <paramref name="port"/> is 443, that instance provides a secure connection.
-    ///   </para>
-    /// </remarks>
-    /// <param name="address">
-    /// A <see cref="System.Net.IPAddress"/> that represents the local IP address of the server.
-    /// </param>
-    /// <param name="port">
-    /// An <see cref="int"/> that represents the port number on which to listen.
-    /// </param>
-    /// <exception cref="ArgumentException">
-    /// <paramref name="address"/> isn't a local IP address.
-    /// </exception>
-    /// <exception cref="ArgumentNullException">
-    /// <paramref name="address"/> is <see langword="null"/>.
-    /// </exception>
-    /// <exception cref="ArgumentOutOfRangeException">
-    /// <paramref name="port"/> isn't between 1 and 65535.
-    /// </exception>
-    public WebSocketServer (System.Net.IPAddress address, int port)
-      : this (address, port, port == 443)
-    {
-    }
-
-    /// <summary>
-    /// Initializes a new instance of the <see cref="WebSocketServer"/> class with the specified
-    /// <paramref name="address"/>, <paramref name="port"/>, and <paramref name="secure"/>.
-    /// </summary>
-    /// <remarks>
-    /// An instance initialized by this constructor listens for the incoming connection requests
-    /// on <paramref name="port"/>.
-    /// </remarks>
-    /// <param name="address">
-    /// A <see cref="System.Net.IPAddress"/> that represents the local IP address of the server.
-    /// </param>
-    /// <param name="port">
-    /// An <see cref="int"/> that represents the port number on which to listen.
-    /// </param>
-    /// <param name="secure">
-    /// A <see cref="bool"/> that indicates providing a secure connection or not.
-    /// (<c>true</c> indicates providing a secure connection.)
-    /// </param>
-    /// <exception cref="ArgumentException">
-    ///   <para>
-    ///   <paramref name="address"/> isn't a local IP address.
-    ///   </para>
-    ///   <para>
-    ///   -or-
-    ///   </para>
-    ///   <para>
-    ///   Pair of <paramref name="port"/> and <paramref name="secure"/> is invalid.
-    ///   </para>
-    /// </exception>
-    /// <exception cref="ArgumentNullException">
-    /// <paramref name="address"/> is <see langword="null"/>.
-    /// </exception>
-    /// <exception cref="ArgumentOutOfRangeException">
-    /// <paramref name="port"/> isn't between 1 and 65535.
-    /// </exception>
-    public WebSocketServer (System.Net.IPAddress address, int port, bool secure)
-    {
-      if (!address.IsLocal ())
-        throw new ArgumentException ("Not a local IP address: " + address, "address");
-
-      if (!port.IsPortNumber ())
-        throw new ArgumentOutOfRangeException ("port", "Not between 1 and 65535: " + port);
-
-      if ((port == 80 && secure) || (port == 443 && !secure))
-        throw new ArgumentException (
-          String.Format ("An invalid pair of 'port' and 'secure': {0}, {1}", port, secure));
-
-      _address = address;
-      _port = port;
-      _secure = secure;
-      _uri = "/".ToUri ();
-
-      init ();
-    }
-
-    #endregion
-
-    #region Public Properties
-
-    /// <summary>
-    /// Gets the local IP address of the server.
-    /// </summary>
-    /// <value>
-    /// A <see cref="System.Net.IPAddress"/> that represents the local IP address of the server.
-    /// </value>
-    public System.Net.IPAddress Address {
-      get {
-        return _address;
-      }
-    }
-
-    /// <summary>
-    /// Gets or sets the scheme used to authenticate the clients.
-    /// </summary>
-    /// <value>
-    /// One of the <see cref="WebSocketSharp.Net.AuthenticationSchemes"/> enum values,
-    /// indicates the scheme used to authenticate the clients. The default value is
-    /// <see cref="WebSocketSharp.Net.AuthenticationSchemes.Anonymous"/>.
-    /// </value>
-    public AuthenticationSchemes AuthenticationSchemes {
-      get {
-        return _authSchemes;
-      }
-
-      set {
-        var msg = _state.CheckIfStartable ();
-        if (msg != null) {
-          _logger.Error (msg);
-          return;
-        }
-
-        _authSchemes = value;
-      }
-    }
-
-    /// <summary>
-    /// Gets a value indicating whether the server has started.
-    /// </summary>
-    /// <value>
-    /// <c>true</c> if the server has started; otherwise, <c>false</c>.
-    /// </value>
-    public bool IsListening {
-      get {
-        return _state == ServerState.Start;
-      }
-    }
-
-    /// <summary>
-    /// Gets a value indicating whether the server provides a secure connection.
-    /// </summary>
-    /// <value>
-    /// <c>true</c> if the server provides a secure connection; otherwise, <c>false</c>.
-    /// </value>
-    public bool IsSecure {
-      get {
-        return _secure;
-      }
-    }
-
-    /// <summary>
-    /// Gets or sets a value indicating whether the server cleans up the inactive sessions
-    /// periodically.
-    /// </summary>
-    /// <value>
-    /// <c>true</c> if the server cleans up the inactive sessions every 60 seconds;
-    /// otherwise, <c>false</c>. The default value is <c>true</c>.
-    /// </value>
-    public bool KeepClean {
-      get {
-        return _services.KeepClean;
-      }
-
-      set {
-        var msg = _state.CheckIfStartable ();
-        if (msg != null) {
-          _logger.Error (msg);
-          return;
-        }
-
-        _services.KeepClean = value;
-      }
-    }
-
-    /// <summary>
-    /// Gets the logging functions.
-    /// </summary>
-    /// <remarks>
-    /// The default logging level is <see cref="LogLevel.Error"/>. If you would like to change it,
-    /// you should set the <c>Log.Level</c> property to any of the <see cref="LogLevel"/> enum
-    /// values.
-    /// </remarks>
-    /// <value>
-    /// A <see cref="Logger"/> that provides the logging functions.
-    /// </value>
-    public Logger Log {
-      get {
-        return _logger;
-      }
-    }
-
-    /// <summary>
-    /// Gets the port on which to listen for incoming connection requests.
-    /// </summary>
-    /// <value>
-    /// An <see cref="int"/> that represents the port number on which to listen.
-    /// </value>
-    public int Port {
-      get {
-        return _port;
-      }
-    }
-
-    /// <summary>
-    /// Gets or sets the name of the realm associated with the server.
-    /// </summary>
-    /// <value>
-    /// A <see cref="string"/> that represents the name of the realm.
-    /// The default value is <c>"SECRET AREA"</c>.
-    /// </value>
-    public string Realm {
-      get {
-        return _realm ?? (_realm = "SECRET AREA");
-      }
-
-      set {
-        var msg = _state.CheckIfStartable ();
-        if (msg != null) {
-          _logger.Error (msg);
-          return;
-        }
-
-        _realm = value;
-      }
-    }
-
-    /// <summary>
-    /// Gets or sets a value indicating whether the server is allowed to be bound to an address
-    /// that is already in use.
-    /// </summary>
-    /// <remarks>
-    /// If you would like to resolve to wait for socket in <c>TIME_WAIT</c> state, you should set
-    /// this property to <c>true</c>.
-    /// </remarks>
-    /// <value>
-    /// <c>true</c> if the server is allowed to be bound to an address that is already in use;
-    /// otherwise, <c>false</c>. The default value is <c>false</c>.
-    /// </value>
-    public bool ReuseAddress {
-      get {
-        return _reuseAddress;
-      }
-
-      set {
-        var msg = _state.CheckIfStartable ();
-        if (msg != null) {
-          _logger.Error (msg);
-          return;
-        }
-
-        _reuseAddress = value;
-      }
-    }
-
-    /// <summary>
-    /// Gets or sets the SSL configuration used to authenticate the server and optionally the client
-    /// on the secure connection.
-    /// </summary>
-    /// <value>
-    /// A <see cref="ServerSslAuthConfiguration"/> that represents the SSL configuration used to
-    /// authenticate the server and optionally the client.
-    /// </value>
-    public ServerSslAuthConfiguration SslConfiguration {
-      get {
-        return _sslConfig;
-      }
-
-      set {
-        var msg = _state.CheckIfStartable ();
-        if (msg != null) {
-          _logger.Error (msg);
-          return;
-        }
-
-        _sslConfig = value;
-      }
-    }
-
-    /// <summary>
-    /// Gets or sets the delegate called to find the credentials for an identity used to
-    /// authenticate a client.
-    /// </summary>
-    /// <value>
-    /// A Func&lt;<see cref="IIdentity"/>, <see cref="NetworkCredential"/>&gt; delegate that
-    /// references the method(s) used to find the credentials. The default value is a function
-    /// that only returns <see langword="null"/>.
-    /// </value>
-    public Func<IIdentity, NetworkCredential> UserCredentialsFinder {
-      get {
-        return _credentialsFinder ?? (_credentialsFinder = identity => null);
-      }
-
-      set {
-        var msg = _state.CheckIfStartable ();
-        if (msg != null) {
-          _logger.Error (msg);
-          return;
-        }
-
-        _credentialsFinder = value;
-      }
-    }
-
-    /// <summary>
-    /// Gets or sets the wait time for the response to the WebSocket Ping or Close.
-    /// </summary>
-    /// <value>
-    /// A <see cref="TimeSpan"/> that represents the wait time. The default value is
-    /// the same as 1 second.
-    /// </value>
-    public TimeSpan WaitTime {
-      get {
-        return _services.WaitTime;
-      }
-
-      set {
-        var msg = _state.CheckIfStartable () ?? value.CheckIfValidWaitTime ();
-        if (msg != null) {
-          _logger.Error (msg);
-          return;
-        }
-
-        _services.WaitTime = value;
-      }
-    }
-
-    /// <summary>
-    /// Gets the access to the WebSocket services provided by the server.
-    /// </summary>
-    /// <value>
-    /// A <see cref="WebSocketServiceManager"/> that manages the WebSocket services.
-    /// </value>
-    public WebSocketServiceManager WebSocketServices {
-      get {
-        return _services;
-      }
-    }
-
-    #endregion
-
-    #region Private Methods
-
-    private void abort ()
-    {
-      lock (_sync) {
-        if (!IsListening)
-          return;
-
-        _state = ServerState.ShuttingDown;
-      }
-
-      _listener.Stop ();
-      _services.Stop (new CloseEventArgs (CloseStatusCode.ServerError), true, false);
-
-      _state = ServerState.Stop;
-    }
-
-    private bool authenticateRequest (
-      AuthenticationSchemes scheme, TcpListenerWebSocketContext context)
-    {
-      var chal = scheme == AuthenticationSchemes.Basic
-                 ? AuthenticationChallenge.CreateBasicChallenge (Realm).ToBasicString ()
-                 : scheme == AuthenticationSchemes.Digest
-                   ? AuthenticationChallenge.CreateDigestChallenge (Realm).ToDigestString ()
-                   : null;
-
-      if (chal == null) {
-        context.Close (HttpStatusCode.Forbidden);
-        return false;
-      }
-
-      var retry = -1;
-      var schm = scheme.ToString ();
-      var realm = Realm;
-      var credFinder = UserCredentialsFinder;
-      Func<bool> auth = null;
-      auth = () => {
-        retry++;
-        if (retry > 99) {
-          context.Close (HttpStatusCode.Forbidden);
-          return false;
-        }
-
-        var res = context.Headers["Authorization"];
-        if (res == null || !res.StartsWith (schm, StringComparison.OrdinalIgnoreCase)) {
-          context.SendAuthenticationChallenge (chal);
-          return auth ();
-        }
-
-        context.SetUser (scheme, realm, credFinder);
-        if (!context.IsAuthenticated) {
-          context.SendAuthenticationChallenge (chal);
-          return auth ();
-        }
-
-        return true;
-      };
-
-      return auth ();
-    }
-
-    private string checkIfCertificateExists ()
-    {
-      return _secure && (_sslConfig == null || _sslConfig.ServerCertificate == null)
-             ? "The secure connection requires a server certificate."
-             : null;
-    }
-
-    private void init ()
-    {
-      _authSchemes = AuthenticationSchemes.Anonymous;
-      _listener = new TcpListener (_address, _port);
-      _logger = new Logger ();
-      _services = new WebSocketServiceManager (_logger);
-      _state = ServerState.Ready;
-      _sync = new object ();
-    }
-
-    private void processWebSocketRequest (TcpListenerWebSocketContext context)
-    {
-      var uri = context.RequestUri;
-      if (uri == null) {
-        context.Close (HttpStatusCode.BadRequest);
-        return;
-      }
-
-      if (_uri.IsAbsoluteUri) {
-        var actual = uri.DnsSafeHost;
-        var expected = _uri.DnsSafeHost;
-        if (Uri.CheckHostName (actual) == UriHostNameType.Dns &&
-            Uri.CheckHostName (expected) == UriHostNameType.Dns &&
-            actual != expected) {
-          context.Close (HttpStatusCode.NotFound);
-          return;
-        }
-      }
-
-      WebSocketServiceHost host;
-      if (!_services.InternalTryGetServiceHost (uri.AbsolutePath, out host)) {
-        context.Close (HttpStatusCode.NotImplemented);
-        return;
-      }
-
-      host.StartSession (context);
-    }
-
-    private void receiveRequest ()
-    {
-      while (true) {
-        try {
-          var cl = _listener.AcceptTcpClient ();
-          ThreadPool.QueueUserWorkItem (
-            state => {
-              try {
-                var ctx = cl.GetWebSocketContext (null, _secure, _sslConfig, _logger);
-                if (_authSchemes != AuthenticationSchemes.Anonymous &&
-                    !authenticateRequest (_authSchemes, ctx))
-                  return;
-
-                processWebSocketRequest (ctx);
-              }
-              catch (Exception ex) {
-                _logger.Fatal (ex.ToString ());
-                cl.Close ();
-              }
-            });
-        }
-        catch (SocketException ex) {
-          _logger.Warn ("Receiving has been stopped.\nreason: " + ex.Message);
-          break;
-        }
-        catch (Exception ex) {
-          _logger.Fatal (ex.ToString ());
-          break;
-        }
-      }
-
-      if (IsListening)
-        abort ();
-    }
-
-    private void startReceiving ()
-    {
-      if (_reuseAddress)
-        _listener.Server.SetSocketOption (
-          SocketOptionLevel.Socket, SocketOptionName.ReuseAddress, true);
-
-      _listener.Start ();
-      _receiveRequestThread = new Thread (new ThreadStart (receiveRequest));
-      _receiveRequestThread.IsBackground = true;
-      _receiveRequestThread.Start ();
-    }
-
-    private void stopReceiving (int millisecondsTimeout)
-    {
-      _listener.Stop ();
-      _receiveRequestThread.Join (millisecondsTimeout);
-    }
-
-    private static bool tryCreateUri (string uriString, out Uri result, out string message)
-    {
-      if (!uriString.TryCreateWebSocketUri (out result, out message))
-        return false;
-
-      if (result.PathAndQuery != "/") {
-        result = null;
-        message = "Includes the path or query component: " + uriString;
-
-        return false;
-      }
-
-      return true;
-    }
-
-    #endregion
-
-    #region Public Methods
-
-    /// <summary>
-    /// Adds a WebSocket service with the specified behavior and <paramref name="path"/>.
-    /// </summary>
-    /// <remarks>
-    /// This method converts <paramref name="path"/> to URL-decoded string,
-    /// and removes <c>'/'</c> from tail end of <paramref name="path"/>.
-    /// </remarks>
-    /// <param name="path">
-    /// A <see cref="string"/> that represents the absolute path to the service to add.
-    /// </param>
-    /// <typeparam name="TBehaviorWithNew">
-    /// The type of the behavior of the service to add. The TBehaviorWithNew must inherit
-    /// the <see cref="WebSocketBehavior"/> class, and must have a public parameterless
-    /// constructor.
-    /// </typeparam>
-    public void AddWebSocketService<TBehaviorWithNew> (string path)
-      where TBehaviorWithNew : WebSocketBehavior, new ()
-    {
-      AddWebSocketService<TBehaviorWithNew> (path, () => new TBehaviorWithNew ());
-    }
-
-    /// <summary>
-    /// Adds a WebSocket service with the specified behavior, <paramref name="path"/>,
-    /// and <paramref name="initializer"/>.
-    /// </summary>
-    /// <remarks>
-    ///   <para>
-    ///   This method converts <paramref name="path"/> to URL-decoded string,
-    ///   and removes <c>'/'</c> from tail end of <paramref name="path"/>.
-    ///   </para>
-    ///   <para>
-    ///   <paramref name="initializer"/> returns an initialized specified typed
-    ///   <see cref="WebSocketBehavior"/> instance.
-    ///   </para>
-    /// </remarks>
-    /// <param name="path">
-    /// A <see cref="string"/> that represents the absolute path to the service to add.
-    /// </param>
-    /// <param name="initializer">
-    /// A Func&lt;T&gt; delegate that references the method used to initialize a new specified
-    /// typed <see cref="WebSocketBehavior"/> instance (a new <see cref="IWebSocketSession"/>
-    /// instance).
-    /// </param>
-    /// <typeparam name="TBehavior">
-    /// The type of the behavior of the service to add. The TBehavior must inherit
-    /// the <see cref="WebSocketBehavior"/> class.
-    /// </typeparam>
-    public void AddWebSocketService<TBehavior> (string path, Func<TBehavior> initializer)
-      where TBehavior : WebSocketBehavior
-    {
-      var msg = path.CheckIfValidServicePath () ??
-                (initializer == null ? "'initializer' is null." : null);
-
-      if (msg != null) {
-        _logger.Error (msg);
-        return;
-      }
-
-      _services.Add<TBehavior> (path, initializer);
-    }
-
-    /// <summary>
-    /// Removes the WebSocket service with the specified <paramref name="path"/>.
-    /// </summary>
-    /// <remarks>
-    /// This method converts <paramref name="path"/> to URL-decoded string,
-    /// and removes <c>'/'</c> from tail end of <paramref name="path"/>.
-    /// </remarks>
-    /// <returns>
-    /// <c>true</c> if the service is successfully found and removed; otherwise, <c>false</c>.
-    /// </returns>
-    /// <param name="path">
-    /// A <see cref="string"/> that represents the absolute path to the service to find.
-    /// </param>
-    public bool RemoveWebSocketService (string path)
-    {
-      var msg = path.CheckIfValidServicePath ();
-      if (msg != null) {
-        _logger.Error (msg);
-        return false;
-      }
-
-      return _services.Remove (path);
-    }
-
-    /// <summary>
-    /// Starts receiving the WebSocket connection requests.
-    /// </summary>
-    public void Start ()
-    {
-      lock (_sync) {
-        var msg = _state.CheckIfStartable () ?? checkIfCertificateExists ();
-        if (msg != null) {
-          _logger.Error (msg);
-          return;
-        }
-
-        _services.Start ();
-        startReceiving ();
-
-        _state = ServerState.Start;
-      }
-    }
-
-    /// <summary>
-    /// Stops receiving the WebSocket connection requests.
-    /// </summary>
-    public void Stop ()
-    {
-      lock (_sync) {
-        var msg = _state.CheckIfStart ();
-        if (msg != null) {
-          _logger.Error (msg);
-          return;
-        }
-
-        _state = ServerState.ShuttingDown;
-      }
-
-      stopReceiving (5000);
-      _services.Stop (new CloseEventArgs (), true, true);
-
-      _state = ServerState.Stop;
-    }
-
-    /// <summary>
-    /// Stops receiving the WebSocket connection requests with the specified <see cref="ushort"/>
-    /// and <see cref="string"/>.
-    /// </summary>
-    /// <param name="code">
-    /// A <see cref="ushort"/> that represents the status code indicating the reason for stop.
-    /// </param>
-    /// <param name="reason">
-    /// A <see cref="string"/> that represents the reason for stop.
-    /// </param>
-    public void Stop (ushort code, string reason)
-    {
-      CloseEventArgs e = null;
-      lock (_sync) {
-        var msg =
-          _state.CheckIfStart () ??
-          code.CheckIfValidCloseStatusCode () ??
-          (e = new CloseEventArgs (code, reason)).RawData.CheckIfValidControlData ("reason");
-
-        if (msg != null) {
-          _logger.Error (msg);
-          return;
-        }
-
-        _state = ServerState.ShuttingDown;
-      }
-
-      stopReceiving (5000);
-
-      var send = !code.IsReserved ();
-      _services.Stop (e, send, send);
-
-      _state = ServerState.Stop;
-    }
-
-    /// <summary>
-    /// Stops receiving the WebSocket connection requests with the specified
-    /// <see cref="CloseStatusCode"/> and <see cref="string"/>.
-    /// </summary>
-    /// <param name="code">
-    /// One of the <see cref="CloseStatusCode"/> enum values, represents the status code
-    /// indicating the reason for stop.
-    /// </param>
-    /// <param name="reason">
-    /// A <see cref="string"/> that represents the reason for stop.
-    /// </param>
-    public void Stop (CloseStatusCode code, string reason)
-    {
-      CloseEventArgs e = null;
-      lock (_sync) {
-        var msg =
-          _state.CheckIfStart () ??
-          (e = new CloseEventArgs (code, reason)).RawData.CheckIfValidControlData ("reason");
-
-        if (msg != null) {
-          _logger.Error (msg);
-          return;
-        }
-
-        _state = ServerState.ShuttingDown;
-      }
-
-      stopReceiving (5000);
-
-      var send = !code.IsReserved ();
-      _services.Stop (e, send, send);
-
-      _state = ServerState.Stop;
-    }
-
-    #endregion
-  }
->>>>>>> 912b1f0d
 }