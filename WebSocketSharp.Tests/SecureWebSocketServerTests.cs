--- conflicted
+++ resolved
@@ -25,12 +25,8 @@
 
 	using NUnit.Framework;
 
-<<<<<<< HEAD
-	using global::WebSocketSharp.Server;
-=======
 	using WebSocketSharp.Net;
 	using WebSocketSharp.Server;
->>>>>>> cfd833f7
 
 	public sealed class SecureWebSocketServerTests
 	{
@@ -93,7 +89,7 @@
 				{
 					EventHandler<MessageEventArgs> onMessage = (s, e) =>
 						{
-							if (e.Text.ReadToEnd() == Message)
+							if (e.Data == Message)
 							{
 								waitHandle.Set();
 							}
@@ -121,7 +117,7 @@
 				{
 					EventHandler<MessageEventArgs> onMessage = (s, e) =>
 						{
-							if (e.Text.ReadToEnd() == Message)
+							if (e.Data == Message)
 							{
 								waitHandle.Set();
 							}
@@ -150,7 +146,7 @@
 				{
 					EventHandler<MessageEventArgs> onMessage = (s, e) =>
 						{
-							if (e.Text.ReadToEnd() == Message)
+							if (e.Data == Message)
 							{
 								if (Interlocked.Increment(ref count) == multiplicity)
 								{
@@ -185,7 +181,7 @@
 				{
 					EventHandler<MessageEventArgs> onMessage = (s, e) =>
 						{
-							if (e.Text.ReadToEnd() == Message)
+							if (e.Data == Message)
 							{
 								if (Interlocked.Increment(ref count) == multiplicity)
 								{
@@ -231,13 +227,13 @@
 		{
 			protected override void OnMessage(MessageEventArgs e)
 			{
-				switch (e.Opcode)
+				switch (e.Type)
 				{
 					case Opcode.Text:
-						this.Send(e.Text.ReadToEnd());
+						this.Send(e.Data);
 						break;
 					case Opcode.Binary:
-						this.Send(e.Data.ToByteArray());
+						this.Send(e.RawData);
 						break;
 					case Opcode.Cont:
 					case Opcode.Close:
